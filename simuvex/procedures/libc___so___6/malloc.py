--- conflicted
+++ resolved
@@ -1,5 +1,5 @@
 import simuvex
-#from simuvex.s_type import SimTypeLength, SimTypePointer, SimTypeTop
+from simuvex.s_type import SimTypeLength, SimTypeTop
 import itertools
 
 ######################################
@@ -9,36 +9,21 @@
 malloc_mem_counter = itertools.count()
 
 class malloc(simuvex.SimProcedure):
-<<<<<<< HEAD
-	def __init__(self): #pylint:disable=W0231
-		#self.argument_types = {0: SimTypeLength(arch=self.state.arch)}
-		#self.return_type = SimTypePointer(SimTypeTop())
-=======
-    def __init__(self):
+    def __init__(self): #pylint:disable=W0231
         self.argument_types = {0: SimTypeLength(self.state.arch)}
->>>>>>> 9f1f5c79
 
-		plugin = self.state.get_plugin('libc')
-		sim_size = self.arg(0)
+        plugin = self.state.get_plugin('libc')
+        sim_size = self.arg(0)
 
-<<<<<<< HEAD
-		if sim_size.is_symbolic():
-			size = sim_size.max()
-			if size > plugin.max_variable_size:
-				size = plugin.max_variable_size
-		else:
-			size = sim_size.any() * 8
-=======
         self.return_type = self.ty_ptr(SimTypeTop(sim_size))
 
-        if sim_size.is_symbolic():
-            size = sim_size.max()
+        if self.state.symbolic(sim_size):
+            size = self.state.max_int(sim_size)
             if size > plugin.max_variable_size:
                 size = plugin.max_variable_size
         else:
-            size = sim_size.any() * 8
->>>>>>> 9f1f5c79
+            size = sim_size.any_int() * 8
 
-		addr = plugin.heap_location
-		plugin.heap_location += size
-		self.ret(addr)+        addr = plugin.heap_location
+        plugin.heap_location += size
+        self.ret(addr)