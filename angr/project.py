--- conflicted
+++ resolved
@@ -305,12 +305,8 @@
         """Creates a SimExit to the entry point."""
         return self.exit_to(addr=self.entry, mode=mode, options=options)
 
-<<<<<<< HEAD
-    def initial_state(self, mode=None, add_options=None, args=None, env=None, sargc=None, **kwargs):
-=======
     @deprecated
     def initial_state(self, mode=None, add_options=None, args=None, env=None, **kwargs):
->>>>>>> eee2947c
         '''
         Creates an initial state, with stack and everything.
 
