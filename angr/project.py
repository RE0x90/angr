--- conflicted
+++ resolved
@@ -197,11 +197,6 @@
         libs = self.__find_sim_libraries()
         unresolved = []
 
-<<<<<<< HEAD
-        # Only jump relocations here, not global data. Is that the case for IDA
-        # too ?
-=======
->>>>>>> e0e2c461
         functions = self.main_binary.imports
 
         for i in functions:
