import inspect
import copy
import itertools
<<<<<<< HEAD
from cle import Symbol

=======
>>>>>>> a441cc29
import logging
l = logging.getLogger(name=__name__)

from archinfo.arch_soot import SootAddressDescriptor

from archinfo.arch_soot import SootAddressDescriptor

symbolic_count = itertools.count()


class SimProcedure:
    """
    A SimProcedure is a wonderful object which describes a procedure to run on a state.

    You may subclass SimProcedure and override ``run()``, replacing it with mutating ``self.state`` however you like,
    and then either returning a value or jumping away somehow.

    A detailed discussion of programming SimProcedures may be found at https://docs.angr.io/docs/simprocedures.md

    :param arch:            The architecture to use for this procedure

    The following parameters are optional:

    :param symbolic_return: Whether the procedure's return value should be stubbed into a
                            single symbolic variable constratined to the real return value
    :param returns:         Whether the procedure should return to its caller afterwards
    :param is_syscall:      Whether this procedure is a syscall
    :param num_args:        The number of arguments this procedure should extract
    :param display_name:    The name to use when displaying this procedure
    :param cc:              The SimCC to use for this procedure
    :param sim_kwargs:      Additional keyword arguments to be passed to run()
    :param is_function:     Whether this procedure emulates a function
    """
    def __init__(
        self, project=None, cc=None, symbolic_return=None,
        returns=None, is_syscall=False, is_stub=False,
        num_args=None, display_name=None, library_name=None,
        is_function=None, **kwargs
    ):
        # WE'LL FIGURE IT OUT
        self.project = project
        self.arch = project.arch if project is not None else None
        self.addr = None
        self.cc = cc
        self.canonical = self

        self.kwargs = kwargs
        self.display_name = type(self).__name__ if display_name is None else display_name
        self.library_name = library_name
        self.syscall_number = None
        self.abi = None
        self.symbolic_return = symbolic_return

        # types
        self.argument_types = { } # a dictionary of index-to-type (i.e., type of arg 0: SimTypeString())
        self.return_type = None

        # set some properties about the type of procedure this is
        self.returns = returns if returns is not None else not self.NO_RET
        self.is_syscall = is_syscall
        self.is_function = is_function if is_function is not None else self.IS_FUNCTION
        self.is_stub = is_stub
        self.is_continuation = False
        self.continuations = {}
        self.run_func = 'run'

        # Get the concrete number of arguments that should be passed to this procedure
        if num_args is None:
            run_spec = inspect.getargspec(self.run)
            self.num_args = len(run_spec.args) - (len(run_spec.defaults) if run_spec.defaults is not None else 0) - 1
        else:
            self.num_args = num_args

        # runtime values
        self.state = None
        self.successors = None
        self.arguments = None
        self.use_state_arguments = True
        self.ret_to = None
        self.ret_expr = None
        self.call_ret_expr = None
        self.inhibit_autoret = None

    def __repr__(self):
        return "<SimProcedure %s%s%s%s%s>" % self._describe_me()

    def _describe_me(self):
        """
        return a 5-tuple of strings sufficient for formatting with ``%s%s%s%s%s`` to verbosely describe the procedure
        """
        return (
            self.display_name,
            ' (cont: %s)' % self.run_func if self.is_continuation else '',
            ' (syscall)' if self.is_syscall else '',
            ' (inline)' if not self.use_state_arguments else '',
            ' (stub)' if self.is_stub else '',
        )

    def execute(self, state, successors=None, arguments=None, ret_to=None):
        """
        Call this method with a SimState and a SimSuccessors to execute the procedure.

        Alternately, successors may be none if this is an inline call. In that case, you should
        provide arguments to the function.
        """
        # fill out all the fun stuff we don't want to frontload
        if self.addr is None and not state.regs.ip.symbolic:
            self.addr = state.addr
        if self.arch is None:
            self.arch = state.arch
        if self.project is None:
            self.project = state.project
        if self.cc is None:
            if self.arch.name in DEFAULT_CC:
                self.cc = DEFAULT_CC[self.arch.name](self.arch)
            else:
                raise SimProcedureError('There is no default calling convention for architecture %s.'
                                        ' You must specify a calling convention.' % self.arch.name)

        inst = copy.copy(self)
        inst.state = state
        inst.successors = successors
        inst.ret_to = ret_to
        inst.inhibit_autoret = False

        # check to see if this is a syscall and if we should override its return value
        override = None
        if inst.is_syscall:
            state.history.recent_syscall_count = 1
            if len(state.posix.queued_syscall_returns):
                override = state.posix.queued_syscall_returns.pop(0)

        if callable(override):
            try:
                r = override(state, run=inst)
            except TypeError:
                r = override(state)
            inst.use_state_arguments = True

        elif override is not None:
            r = override
            inst.use_state_arguments = True

        else:
            # get the arguments
<<<<<<< HEAD

            # If the simprocedure is related to a Java function call the appropriate setup_args methos
            # TODO: should we move this?
            if self.is_java:
                sim_args = self._setup_args(inst, state, arguments)
                self.use_state_arguments = False

            # handle if this is a continuation from a return
            elif inst.is_continuation:
                if state.callstack.top.procedure_data is None:
                    raise SimProcedureError("Tried to return to a SimProcedure in an inapplicable stack frame!")

                saved_sp, sim_args, saved_local_vars, saved_lr = state.callstack.top.procedure_data
                state.regs.sp = saved_sp
                if saved_lr is not None:
                    state.regs.lr = saved_lr
                inst.arguments = sim_args
                inst.use_state_arguments = True
                inst.call_ret_expr = state.registers.load(state.arch.ret_offset, state.arch.bytes, endness=state.arch.register_endness)
                for name, val in saved_local_vars:
                    setattr(inst, name, val)
            else:
                if arguments is None:
                    inst.use_state_arguments = True
                    sim_args = [ inst.arg(_) for _ in range(inst.num_args) ]
                    inst.arguments = sim_args
                else:
                    inst.use_state_arguments = False
                    sim_args = arguments[:inst.num_args]
                    inst.arguments = arguments
=======
            sim_args = self._setup_args(inst, state, arguments)
>>>>>>> a441cc29

            # run it
            l.debug("Executing %s%s%s%s%s with %s, %s", *(inst._describe_me() + (sim_args, inst.kwargs)))
            r = getattr(inst, inst.run_func)(*sim_args, **inst.kwargs)

        if inst.returns and inst.is_function and not inst.inhibit_autoret:
            inst.ret(r)

        return inst

    def make_continuation(self, name):
        # make a copy of the canon copy, customize it for the specific continuation, then hook it
        if name not in self.canonical.continuations:
            cont = copy.copy(self.canonical)
            target_name = '%s.%s' % (self.display_name, name)
            should_be_none = self.project.loader.extern_object.get_symbol(target_name)
            if should_be_none is None:
                cont.addr = self.project.loader.extern_object.make_extern(target_name, sym_type=Symbol.TYPE_OTHER).rebased_addr
            else:
                l.error("Trying to make continuation %s but it already exists. This is bad.", target_name)
                cont.addr = self.project.loader.extern_object.allocate()
            cont.is_continuation = True
            cont.run_func = name
            self.canonical.continuations[name] = cont
            self.project.hook(cont.addr, cont)
        return self.canonical.continuations[name].addr

    #
    # Implement these in a subclass of SimProcedure!
    #

    NO_RET = False          # set this to true if control flow will never return from this function
    ADDS_EXITS = False      # set this to true if you do any control flow other than returning
    IS_FUNCTION = True      # does this procedure simulate a function?
    ARGS_MISMATCH = False   # does this procedure have a different list of arguments than what is provided in the
                            # function specification? This may happen when we manually extract arguments in the run()
                            # method of a SimProcedure.

    local_vars = ()         # if you use self.call(), set this to a list of all the local variable
                            # names in your class. They will be restored on return.

    def run(self, *args, **kwargs): # pylint: disable=unused-argument
        """
        Implement the actual procedure here!
        """
        raise SimProcedureError("%s does not implement a run() method" % self.__class__.__name__)

    def static_exits(self, blocks):  # pylint: disable=unused-argument
        """
        Get new exits by performing static analysis and heuristics. This is a fast and best-effort approach to get new
        exits for scenarios where states are not available (e.g. when building a fast CFG).

        :param list blocks: Blocks that are executed before reaching this SimProcedure.
        :return: A list of tuples. Each tuple is (address, jumpkind).
        :rtype: list
        """

        if self.ADDS_EXITS:
            raise SimProcedureError("static_exits() is not implemented for %s" % self)
        else:
            # This SimProcedure does not add any new exit
            return [ ]

    #
    # misc properties
    #

    @property
    def should_add_successors(self):
        return self.successors is not None

    #
    # Working with calling conventions
    #

    def set_args(self, args):
        arg_session = self.cc.arg_session
        for arg in args:
            if self.cc.is_fp_value(args):
                arg_session.next_arg(True).set_value(self.state, arg)
            else:
                arg_session.next_arg(False).set_value(self.state, arg)

    def arg(self, i):
        """
        Returns the ith argument. Raise a SimProcedureArgumentError if we don't have such an argument available.

        :param int i: The index of the argument to get
        :return: The argument
        :rtype: object
        """
        if self.use_state_arguments:
            r = self.cc.arg(self.state, i)
        else:
            if i >= len(self.arguments):
                raise SimProcedureArgumentError("Argument %d does not exist." % i)
            r = self.arguments[i]           # pylint: disable=unsubscriptable-object

        l.debug("returning argument")
        return r

    #
    # Control Flow
    #

    def inline_call(self, procedure, *arguments, **kwargs):
        """
        Call another SimProcedure in-line to retrieve its return value.
        Returns an instance of the procedure with the ret_expr property set.

        :param procedure:       The class of the procedure to execute
        :param arguments:       Any additional positional args will be used as arguments to the
                                procedure call
        :param sim_kwargs:      Any additional keyword args will be passed as sim_kwargs to the
                                procedure construtor
        """
        e_args = [ self.state.solver.BVV(a, self.state.arch.bits) if isinstance(a, int) else a for a in arguments ]
        p = procedure(project=self.project, **kwargs)
        return p.execute(self.state, None, arguments=e_args)

    def ret(self, expr=None):
        """
        Add an exit representing a return from this function.
        If this is not an inline call, grab a return address from the state and jump to it.
        If this is not an inline call, set a return expression with the calling convention.
        """
        self.inhibit_autoret = True

        if expr is not None:
            if o.SIMPLIFY_RETS in self.state.options:
                l.debug("... simplifying")
                l.debug("... before: %s", expr)
                expr = self.state.solver.simplify(expr)
                l.debug("... after: %s", expr)

            if self.symbolic_return:
                size = len(expr)
                new_expr = self.state.solver.Unconstrained(
                        "symbolic_return_" + self.display_name,
                        size,
                        key=('symbolic_return', self.display_name)) #pylint:disable=maybe-no-member
                self.state.add_constraints(new_expr == expr)
                expr = new_expr

            self.ret_expr = expr

<<<<<<< HEAD
        ret_addr = None
        # TODO: I had to put this check here because I don't understand why self.use_state_arguments gets reset to true
        # when calling the function ret. at the calling point the attribute is set to False
        if isinstance(self.addr, SootAddressDescriptor):
            ret_addr = self._compute_ret_addr(expr)
        elif self.use_state_arguments:
            ret_addr = self.cc.teardown_callsite(
                    self.state,
                    expr,
                    arg_types=[False]*self.num_args if self.cc.args is None else None)

=======
>>>>>>> a441cc29
        if not self.should_add_successors:
            l.debug("Returning without setting exits due to 'internal' call.")
            return

        ret_addr = self._compute_ret_addr(expr)
        if ret_addr is None:
            raise SimProcedureError("No source for return address in ret() call!")

        self._prepare_ret_state()

<<<<<<< HEAD
        self._exit_action(self.state, ret_addr)
        self.successors.add_successor(self.state, ret_addr, self.state.solver.true, 'Ijk_Ret')

=======
        # Create an exit action
        self._exit_action(self.state, ret_addr)

        # Add a successor
        self.successors.add_successor(self.state, ret_addr, self.state.se.true, 'Ijk_Ret')
>>>>>>> a441cc29

    def call(self, addr, args, continue_at, cc=None):
        """
        Add an exit representing calling another function via pointer.

        :param addr:        The address of the function to call
        :param args:        The list of arguments to call the function with
        :param continue_at: Later, when the called function returns, execution of the current
                            procedure will continue in the named method.
        :param cc:          Optional: use this calling convention for calling the new function.
                            Default is to use the current convention.
        """
        self.inhibit_autoret = True

        if cc is None:
            cc = self.cc

        call_state = self.state.copy()
        ret_addr = self.make_continuation(continue_at)
<<<<<<< HEAD
        saved_local_vars = list(zip(self.local_vars, map(lambda name: getattr(self, name), self.local_vars)))
=======
        saved_local_vars = zip(self.local_vars, map(lambda name: getattr(self, name), self.local_vars))
>>>>>>> a441cc29
        simcallstack_entry = (self.state.regs.sp if hasattr(self.state.regs, "sp") else None,
                              self.arguments,
                              saved_local_vars,
                              self.state.regs.lr if self.state.arch.lr_offset is not None else None)
        cc.setup_callsite(call_state, ret_addr, args)
        call_state.callstack.top.procedure_data = simcallstack_entry

        # TODO: Move this to setup_callsite?
        if isinstance(call_state.addr, SootAddressDescriptor):
            pass
        elif call_state.libc.ppc64_abiv == 'ppc64_1':
            call_state.regs.r2 = self.state.mem[addr + 8:].long.resolved
            addr = call_state.mem[addr:].long.resolved
        elif call_state.arch.name in ('MIPS32', 'MIPS64'):
            call_state.regs.t9 = addr

        self._exit_action(call_state, addr)
        self.successors.add_successor(call_state, addr, call_state.solver.true, 'Ijk_Call')

        if o.DO_RET_EMULATION in self.state.options:
            # we need to set up the call because the continuation will try to tear it down
            ret_state = self.state.copy()
            cc.setup_callsite(ret_state, ret_addr, args)
            ret_state.callstack.top.procedure_data = simcallstack_entry
            guard = ret_state.solver.true if o.TRUE_RET_EMULATION_GUARD in ret_state.options else ret_state.solver.false
            self.successors.add_successor(ret_state, ret_addr, guard, 'Ijk_FakeRet')

    def jump(self, addr):
        """
        Add an exit representing jumping to an address.
        """
        self.inhibit_autoret = True
        self._exit_action(self.state, addr)
        self.successors.add_successor(self.state, addr, self.state.solver.true, 'Ijk_Boring')

    def exit(self, exit_code):
        """
        Add an exit representing terminating the program.
        """
        self.inhibit_autoret = True
        self.state.options.discard(o.AST_DEPS)
        self.state.options.discard(o.AUTO_REFS)

        if isinstance(exit_code, int):
            exit_code = self.state.solver.BVV(exit_code, self.state.arch.bits)
        self.state.history.add_event('terminate', exit_code=exit_code)
        self.successors.add_successor(self.state, self.state.regs.ip, self.state.solver.true, 'Ijk_Exit')

    @staticmethod
    def _exit_action(state, addr):
        if o.TRACK_JMP_ACTIONS in state.options:
            state.history.add_action(SimActionExit(state, addr))

    #
    # misc
    #

    def ty_ptr(self, ty):
        return SimTypePointer(self.arch, ty)

<<<<<<< HEAD
    @property
    def is_java(self):
        return False
=======
    #
    # Private methods
    #

    def _setup_args(self, inst, state, arguments):

        # handle if this is a continuation from a return
        if inst.is_continuation:
            if state.callstack.top.procedure_data is None:
                raise SimProcedureError("Tried to return to a SimProcedure in an inapplicable stack frame!")

            saved_sp, sim_args, saved_local_vars, saved_lr = state.callstack.top.procedure_data
            state.regs.sp = saved_sp
            if saved_lr is not None:
                state.regs.lr = saved_lr
            inst.arguments = sim_args
            inst.use_state_arguments = True
            inst.call_ret_expr = state.registers.load(state.arch.ret_offset, state.arch.bytes, endness=state.arch.register_endness)
            for name, val in saved_local_vars:
                setattr(inst, name, val)
        else:
            if arguments is None:
                inst.use_state_arguments = True
                sim_args = [ inst.arg(_) for _ in xrange(inst.num_args) ]
                inst.arguments = sim_args
            else:
                inst.use_state_arguments = False
                sim_args = arguments[:inst.num_args]
                inst.arguments = arguments

        return sim_args

    def _compute_ret_addr(self, expr):

        # Computer return address
        ret_addr = None
        if self.use_state_arguments:
            ret_addr = self.cc.teardown_callsite(
                self.state,
                return_val=expr,
                arg_types=[False] * self.num_args if self.cc.args is None else None
            )

        if self.ret_to is not None:
            ret_addr = self.ret_to

        return ret_addr
>>>>>>> a441cc29

    def _prepare_ret_state(self):
        pass


from . import sim_options as o
from .errors import SimProcedureError, SimProcedureArgumentError
from .sim_type import SimTypePointer
from .state_plugins.sim_action import SimActionExit
from .calling_conventions import DEFAULT_CC<|MERGE_RESOLUTION|>--- conflicted
+++ resolved
@@ -1,11 +1,8 @@
 import inspect
 import copy
 import itertools
-<<<<<<< HEAD
 from cle import Symbol
 
-=======
->>>>>>> a441cc29
 import logging
 l = logging.getLogger(name=__name__)
 
@@ -151,7 +148,6 @@
 
         else:
             # get the arguments
-<<<<<<< HEAD
 
             # If the simprocedure is related to a Java function call the appropriate setup_args methos
             # TODO: should we move this?
@@ -182,9 +178,6 @@
                     inst.use_state_arguments = False
                     sim_args = arguments[:inst.num_args]
                     inst.arguments = arguments
-=======
-            sim_args = self._setup_args(inst, state, arguments)
->>>>>>> a441cc29
 
             # run it
             l.debug("Executing %s%s%s%s%s with %s, %s", *(inst._describe_me() + (sim_args, inst.kwargs)))
@@ -331,7 +324,6 @@
 
             self.ret_expr = expr
 
-<<<<<<< HEAD
         ret_addr = None
         # TODO: I had to put this check here because I don't understand why self.use_state_arguments gets reset to true
         # when calling the function ret. at the calling point the attribute is set to False
@@ -343,8 +335,6 @@
                     expr,
                     arg_types=[False]*self.num_args if self.cc.args is None else None)
 
-=======
->>>>>>> a441cc29
         if not self.should_add_successors:
             l.debug("Returning without setting exits due to 'internal' call.")
             return
@@ -355,17 +345,9 @@
 
         self._prepare_ret_state()
 
-<<<<<<< HEAD
         self._exit_action(self.state, ret_addr)
         self.successors.add_successor(self.state, ret_addr, self.state.solver.true, 'Ijk_Ret')
 
-=======
-        # Create an exit action
-        self._exit_action(self.state, ret_addr)
-
-        # Add a successor
-        self.successors.add_successor(self.state, ret_addr, self.state.se.true, 'Ijk_Ret')
->>>>>>> a441cc29
 
     def call(self, addr, args, continue_at, cc=None):
         """
@@ -385,11 +367,7 @@
 
         call_state = self.state.copy()
         ret_addr = self.make_continuation(continue_at)
-<<<<<<< HEAD
         saved_local_vars = list(zip(self.local_vars, map(lambda name: getattr(self, name), self.local_vars)))
-=======
-        saved_local_vars = zip(self.local_vars, map(lambda name: getattr(self, name), self.local_vars))
->>>>>>> a441cc29
         simcallstack_entry = (self.state.regs.sp if hasattr(self.state.regs, "sp") else None,
                               self.arguments,
                               saved_local_vars,
@@ -450,59 +428,9 @@
     def ty_ptr(self, ty):
         return SimTypePointer(self.arch, ty)
 
-<<<<<<< HEAD
     @property
     def is_java(self):
         return False
-=======
-    #
-    # Private methods
-    #
-
-    def _setup_args(self, inst, state, arguments):
-
-        # handle if this is a continuation from a return
-        if inst.is_continuation:
-            if state.callstack.top.procedure_data is None:
-                raise SimProcedureError("Tried to return to a SimProcedure in an inapplicable stack frame!")
-
-            saved_sp, sim_args, saved_local_vars, saved_lr = state.callstack.top.procedure_data
-            state.regs.sp = saved_sp
-            if saved_lr is not None:
-                state.regs.lr = saved_lr
-            inst.arguments = sim_args
-            inst.use_state_arguments = True
-            inst.call_ret_expr = state.registers.load(state.arch.ret_offset, state.arch.bytes, endness=state.arch.register_endness)
-            for name, val in saved_local_vars:
-                setattr(inst, name, val)
-        else:
-            if arguments is None:
-                inst.use_state_arguments = True
-                sim_args = [ inst.arg(_) for _ in xrange(inst.num_args) ]
-                inst.arguments = sim_args
-            else:
-                inst.use_state_arguments = False
-                sim_args = arguments[:inst.num_args]
-                inst.arguments = arguments
-
-        return sim_args
-
-    def _compute_ret_addr(self, expr):
-
-        # Computer return address
-        ret_addr = None
-        if self.use_state_arguments:
-            ret_addr = self.cc.teardown_callsite(
-                self.state,
-                return_val=expr,
-                arg_types=[False] * self.num_args if self.cc.args is None else None
-            )
-
-        if self.ret_to is not None:
-            ret_addr = self.ret_to
-
-        return ret_addr
->>>>>>> a441cc29
 
     def _prepare_ret_state(self):
         pass
