
import itertools
import logging
import struct
from collections import defaultdict

import cffi
import networkx

import pyvex
from claripy.utils.orderedset import OrderedSet
from cle import ELF, PE, Blob, TLSObject, MachO, ExternObject, KernelObject

from ...misc.ux import deprecated
from ... import SIM_PROCEDURES
from ...errors import AngrCFGError, SimTranslationError, SimMemoryError, SimIRSBError, SimEngineError,\
    AngrUnsupportedSyscallError, SimError, SimConcreteMemoryError
from ...codenode import HookNode, BlockNode
from ...knowledge_plugins import FunctionManager, Function
from .. import Analysis
from .cfg_node import CFGNode, CFGENode
from .indirect_jump_resolvers.default_resolvers import default_indirect_jump_resolvers

l = logging.getLogger(name=__name__)


class IndirectJump:

    __slots__ = [ "addr", "ins_addr", "func_addr", "jumpkind", "stmt_idx", "resolved_targets", "jumptable",
                  "jumptable_addr", "jumptable_entries",
                  ]

    def __init__(self, addr, ins_addr, func_addr, jumpkind, stmt_idx, resolved_targets=None, jumptable=False,
                 jumptable_addr=None, jumptable_entries=None):
        self.addr = addr
        self.ins_addr = ins_addr
        self.func_addr = func_addr
        self.jumpkind = jumpkind
        self.stmt_idx = stmt_idx
        self.resolved_targets = set() if resolved_targets is None else set(resolved_targets)
        self.jumptable = jumptable
        self.jumptable_addr = jumptable_addr
        self.jumptable_entries = jumptable_entries

    def __repr__(self):

        status = ""
        if self.jumptable:
            status = "jumptable"
            if self.jumptable_addr is not None:
                status += "@%#08x" % self.jumptable_addr
            if self.jumptable_entries is not None:
                status += " with %d entries" % len(self.jumptable_entries)

        return "<IndirectJump %#08x - ins %#08x%s>" % (self.addr, self.ins_addr, " " + status if status else "")


class CFGBase(Analysis):
    """
    The base class for control flow graphs.
    """

    tag = None

    def __init__(self, sort, context_sensitivity_level, normalize=False, binary=None, force_segment=False,
                 iropt_level=None, base_state=None, resolve_indirect_jumps=True, indirect_jump_resolvers=None,
                 indirect_jump_target_limit=100000, detect_tail_calls=False,
                 ):
        """
        :param str sort:                            'fast' or 'emulated'.
        :param int context_sensitivity_level:       The level of context-sensitivity of this CFG (see documentation for
                                                    further details). It ranges from 0 to infinity.
        :param bool normalize:                      Whether the CFG as well as all Function graphs should be normalized.
        :param cle.backends.Backend binary:         The binary to recover CFG on. By default the main binary is used.
        :param bool force_segment:                  Force CFGFast to rely on binary segments instead of sections.
        :param int iropt_level:                     The optimization level of VEX IR (0, 1, 2). The default level will
                                                    be used if `iropt_level` is None.
        :param angr.SimState base_state:            A state to use as a backer for all memory loads.
        :param bool resolve_indirect_jumps:         Whether to try to resolve indirect jumps. This is necessary to resolve jump
                                                    targets from jump tables, etc.
        :param list indirect_jump_resolvers:        A custom list of indirect jump resolvers. If this list is None or empty,
                                                    default indirect jump resolvers specific to this architecture and binary
                                                    types will be loaded.
        :param int indirect_jump_target_limit:      Maximum indirect jump targets to be recovered.
        :param bool detect_tail_calls:              Aggressive tail-call optimization detection. This option is only
                                                    respected in make_functions().

        :return: None
        """

        self.sort = sort
        self._context_sensitivity_level=context_sensitivity_level

        # Sanity checks
        if context_sensitivity_level < 0:
            raise ValueError("Unsupported context sensitivity level %d" % context_sensitivity_level)

        self._binary = binary if binary is not None else self.project.loader.main_object
        self._force_segment = force_segment
        self._iropt_level = iropt_level
        self._base_state = base_state
        self._detect_tail_calls = detect_tail_calls

        # Initialization
        self._graph = None
        self._edge_map = None
        self._loop_back_edges = None
        self._overlapped_loop_headers = None
        self._thumb_addrs = set()

        # Traverse all the IRSBs, and put the corresponding CFGNode objects to a dict
        # CFGNodes dict indexed by block ID
        self._nodes = None
        # Lists of CFGNodes indexed by addresses of each block
        self._nodes_by_addr = None

        # Store all the functions analyzed before the set is cleared
        # Used for performance optimization
        self._updated_nonreturning_functions = None

        self._normalize = normalize
        # Flag, whether the CFG has been normalized or not
        self._normalized = False

        # IndirectJump object that describe all indirect exits found in the binary
        # stores as a map between addresses and IndirectJump objects
        self.indirect_jumps = {}
        self._indirect_jumps_to_resolve = set()

        # Indirect jump resolvers
        self._indirect_jump_target_limit = indirect_jump_target_limit
        self._resolve_indirect_jumps = resolve_indirect_jumps
        self.timeless_indirect_jump_resolvers = [ ]
        self.indirect_jump_resolvers = [ ]
        if not indirect_jump_resolvers:
            indirect_jump_resolvers = default_indirect_jump_resolvers(self._binary, self.project)
        if self._resolve_indirect_jumps and indirect_jump_resolvers:
            # split them into different groups for the sake of speed
            for ijr in indirect_jump_resolvers:
                if ijr.timeless:
                    self.timeless_indirect_jump_resolvers.append(ijr)
                else:
                    self.indirect_jump_resolvers.append(ijr)

        l.info("Loaded %d indirect jump resolvers (%d timeless, %d generic).",
               len(self.timeless_indirect_jump_resolvers) + len(self.indirect_jump_resolvers),
               len(self.timeless_indirect_jump_resolvers),
               len(self.indirect_jump_resolvers)
               )

        # Get all executable memory regions
        self._exec_mem_regions = self._executable_memory_regions(None, self._force_segment)
        self._exec_mem_region_size = sum([(end - start) for start, end in self._exec_mem_regions])

        # initialize an UnresolvableTarget SimProcedure
        # but we do not want to hook the same symbol multiple times
        ut_addr = self.project.loader.extern_object.get_pseudo_addr('UnresolvableTarget')
        if not self.project.is_hooked(ut_addr):
            self.project.hook(ut_addr, SIM_PROCEDURES['stubs']['UnresolvableTarget']())
        self._unresolvable_target_addr = ut_addr

        # partially and fully analyzed functions
        # this is implemented as a state machine: jobs (CFGJob instances) of each function are put into
        # _jobs_to_analyze_per_function, which essentially makes the keys of this dict being all partially analyzed
        # functions so far. And then when a function does not have any more job to analyze in the future, it will be
        # put in to _completed_functions.

        # a dict of mapping between function addresses and sets of jobs (include both future jobs and pending jobs)
        # a set is used to speed up the job removal procedure
        self._jobs_to_analyze_per_function = defaultdict(set)
        # addresses of functions that have been completely recovered (i.e. all of its blocks are identified) so far
        self._completed_functions = set()

        # TODO: A segment tree to speed up CFG node lookups
        self._node_lookup_index = None
        self._node_lookup_index_warned = False

        self._ffi = cffi.FFI()

    def __contains__(self, cfg_node):
        return cfg_node in self._graph

    @property
    def normalized(self):
        return self._normalized

    @property
    def context_sensitivity_level(self):
        return self._context_sensitivity_level

    @property
    def functions(self):
        """
        A reference to the FunctionManager in the current knowledge base.

        :return: FunctionManager with all functions
        :rtype: angr.knowledge_plugins.FunctionManager
        """
        return self.kb.functions

    def _initialize_cfg(self):
        """
        Re-create the DiGraph
        """
        self._graph = networkx.DiGraph()

        self.kb.functions = FunctionManager(self.kb)

        self._jobs_to_analyze_per_function = defaultdict(set)
        self._completed_functions = set()

    def _post_analysis(self):

        if self._normalize:

            if not self._normalized:
                self.normalize()

            # Call normalize() on each function
            for f in self.kb.functions.values():
                if not self.project.is_hooked(f.addr):
                    f.normalize()

    def make_copy(self, copy_to):
        """
        Copy self attributes to the new object.

        :param CFGBase copy_to: The target to copy to.
        :return: None
        """

        copy_to._normalized = self._normalized

    # pylint: disable=no-self-use
    def copy(self):
        raise NotImplementedError()

    def output(self):
        raise NotImplementedError()

    def generate_index(self):
        """
        Generate an index of all nodes in the graph in order to speed up get_any_node() with anyaddr=True.

        :return: None
        """

        raise NotImplementedError("I'm too lazy to implement it right now")

    @deprecated(replacement='nodes()')
    def get_bbl_dict(self):
        return self._nodes

    def get_predecessors(self, cfgnode, excluding_fakeret=True, jumpkind=None):
        """
        Get predecessors of a node in the control flow graph.

        :param CFGNode cfgnode:             The node.
        :param bool excluding_fakeret:      True if you want to exclude all predecessors that is connected to the node
                                            with a fakeret edge.
        :param str or None jumpkind:        Only return predecessors with the specified jumpkind. This argument will be
                                            ignored if set to None.
        :return:                            A list of predecessors
        :rtype:                             list
        """

        if excluding_fakeret and jumpkind == 'Ijk_FakeRet':
            return [ ]

        if not excluding_fakeret and jumpkind is None:
            # fast path
            if cfgnode in self._graph:
                return list(self._graph.predecessors(cfgnode))
            return [ ]

        predecessors = []
        for pred, _, data in self._graph.in_edges([cfgnode], data=True):
            jk = data['jumpkind']
            if jumpkind is not None:
                if jk == jumpkind:
                    predecessors.append(pred)
            elif excluding_fakeret:
                if jk != 'Ijk_FakeRet':
                    predecessors.append(pred)
            else:
                predecessors.append(pred)
        return predecessors

    def get_successors(self, basic_block, excluding_fakeret=True, jumpkind=None):
        """
        Get successors of a node in the control flow graph.

        :param CFGNode basic_block:             The node.
        :param bool excluding_fakeret:      True if you want to exclude all successors that is connected to the node
                                            with a fakeret edge.
        :param str or None jumpkind:        Only return successors with the specified jumpkind. This argument will be
                                            ignored if set to None.
        :return:                            A list of successors
        :rtype:                             list
        """

        if jumpkind is not None:
            if excluding_fakeret and jumpkind == 'Ijk_FakeRet':
                return [ ]

        if not excluding_fakeret and jumpkind is None:
            # fast path
            if basic_block in self._graph:
                return list(self._graph.successors(basic_block))
            return [ ]

        successors = []
        for _, suc, data in self._graph.out_edges([basic_block], data=True):
            jk = data['jumpkind']
            if jumpkind is not None:
                if jumpkind == jk:
                    successors.append(suc)
            elif excluding_fakeret:
                if jk != 'Ijk_FakeRet':
                    successors.append(suc)
            else:
                successors.append(suc)
        return successors

    def get_successors_and_jumpkind(self, basic_block, excluding_fakeret=True):
        successors = []
        for _, suc, data in self._graph.out_edges([basic_block], data=True):
            if not excluding_fakeret or data['jumpkind'] != 'Ijk_FakeRet':
                successors.append((suc, data['jumpkind']))
        return successors

    def get_all_predecessors(self, cfgnode):
        """
        Get all predecessors of a specific node on the control flow graph.

        :param CFGNode cfgnode: The CFGNode object
        :return: A list of predecessors in the CFG
        :rtype: list
        """

        return list(networkx.dfs_predecessors(self._graph, cfgnode))

    def get_all_successors(self, basic_block):
        return list(networkx.dfs_successors(self._graph, basic_block))

    def get_node(self, block_id):
        """
        Get a single node from node key.

        :param BlockID block_id: Block ID of the node.
        :return:                 The CFGNode
        :rtype:                  CFGNode
        """
        if block_id in self._nodes:
            return self._nodes[block_id]
        return None

    def get_any_node(self, addr, is_syscall=None, anyaddr=False):
        """
        Get an arbitrary CFGNode (without considering their contexts) from our graph.

        :param int addr:        Address of the beginning of the basic block. Set anyaddr to True to support arbitrary
                                address.
        :param bool is_syscall: Whether you want to get the syscall node or any other node. This is due to the fact that
                                syscall SimProcedures have the same address as the targer it returns to.
                                None means get either, True means get a syscall node, False means get something that isn't
                                a syscall node.
        :param bool anyaddr:    If anyaddr is True, then addr doesn't have to be the beginning address of a basic
                                block. By default the entire graph.nodes() will be iterated, and the first node
                                containing the specific address is returned, which is slow. If you need to do many such
                                queries, you may first call `generate_index()` to create some indices that may speed up the
                                query.
        :return: A CFGNode if there is any that satisfies given conditions, or None otherwise
        """

        # fastpath: directly look in the nodes list
        if not anyaddr and self._nodes_by_addr and \
                addr in self._nodes_by_addr and self._nodes_by_addr[addr]:
            return self._nodes_by_addr[addr][0]

        # slower path
        #if self._node_lookup_index is not None:
        #    pass

        # the slowest path
        # try to show a warning first
        # TODO: re-enable it once the segment tree is implemented
        #if self._node_lookup_index_warned == False:
        #    l.warning('Calling get_any_node() with anyaddr=True is slow on large programs. '
        #              'For better performance, you may first call generate_index() to generate some indices that may '
        #              'speed the node lookup.')
        #    self._node_lookup_index_warned = True

        for n in self.graph.nodes():
            if self.tag == "CFGEmulated":
                cond = n.looping_times == 0
            else:
                cond = True
            if anyaddr and n.size is not None:
                cond = cond and (addr >= n.addr and addr < n.addr + n.size)
            else:
                cond = cond and (addr == n.addr)
            if cond:
                if is_syscall is None:
                    return n
                if n.is_syscall == is_syscall:
                    return n

        return None

    def irsb_from_node(self, cfg_node):  # pylint:disable=unused-argument
        """
        Create an IRSB from a CFGNode object.
        """
        raise DeprecationWarning('"irsb_from_node()" is deprecated since SimIRSB does not exist anymore.')

    def get_any_irsb(self, addr):  # pylint:disable=unused-argument
        """
        Returns an IRSB of a certain address. If there are many IRSBs with the same address in CFG, return an arbitrary
        one.
        You should never assume this method returns a specific IRSB.

        :param int addr: Address of the IRSB to get.
        :return:         An arbitrary IRSB located at `addr`.
        :rtype:          IRSB
        """
        raise DeprecationWarning('"get_any_irsb()" is deprecated since SimIRSB does not exist anymore.')

    def get_all_nodes(self, addr, is_syscall=None, anyaddr=False):
        """
        Get all CFGNodes whose address is the specified one.

        :param addr:       Address of the node
        :param is_syscall: True returns the syscall node, False returns the normal CFGNode, None returns both
        :return:           all CFGNodes
        """
        results = [ ]

        for cfg_node in self._graph.nodes():
            if cfg_node.addr == addr or (anyaddr and
                                         cfg_node.size is not None and
                                         cfg_node.addr <= addr < (cfg_node.addr + cfg_node.size)
                                         ):
                if is_syscall and cfg_node.is_syscall:
                    results.append(cfg_node)
                elif is_syscall is False and not cfg_node.is_syscall:
                    results.append(cfg_node)
                else:
                    results.append(cfg_node)

        return results

    def nodes(self):
        """
        An iterator of all nodes in the graph.

        :return: The iterator.
        :rtype: iterator
        """

        return self._graph.nodes()

    @deprecated(replacement='nodes')
    def nodes_iter(self):
        """
        (Decrepated) An iterator of all nodes in the graph. Will be removed in the future.

        :return: The iterator.
        :rtype: iterator
        """

        return self.nodes()

    def get_all_irsbs(self, addr):  # pylint:disable=unused-argument
        """
        Returns all IRSBs of a certain address, without considering contexts.
        """
        raise DeprecationWarning('"get_all_irsbs()" is deprecated since SimIRSB does not exist anymore.')

    def get_loop_back_edges(self):
        return self._loop_back_edges

    def get_branching_nodes(self):
        """
        Returns all nodes that has an out degree >= 2
        """
        nodes = set()
        for n in self._graph.nodes():
            if self._graph.out_degree(n) >= 2:
                nodes.add(n)
        return nodes

    def get_exit_stmt_idx(self, src_block, dst_block):
        """
        Get the corresponding exit statement ID for control flow to reach destination block from source block. The exit
        statement ID was put on the edge when creating the CFG.
        Note that there must be a direct edge between the two blocks, otherwise an exception will be raised.

        :return: The exit statement ID
        """

        if not self.graph.has_edge(src_block, dst_block):
            raise AngrCFGError('Edge (%s, %s) does not exist in CFG' % (src_block, dst_block))

        return self.graph[src_block][dst_block]['stmt_idx']

    @property
    def graph(self):
        return self._graph

    def remove_edge(self, block_from, block_to):
        edge = (block_from, block_to)

        if edge in self._graph:
            self._graph.remove_edge(*edge)

    def _merge_cfgnodes(self, cfgnode_0, cfgnode_1):
        """
        Merge two adjacent CFGNodes into one.

        :param CFGNode cfgnode_0:   The first CFGNode.
        :param CFGNode cfgnode_1:   The second CFGNode.
        :return:                    None
        """

        assert cfgnode_0.addr + cfgnode_0.size == cfgnode_1.addr
        addr0, addr1 = cfgnode_0.addr, cfgnode_1.addr
        new_node = cfgnode_0.copy()
        new_node.size += cfgnode_1.size

        # Update the graph and the nodes dict accordingly
        if addr1 in self._nodes_by_addr:
            self._nodes_by_addr[addr1].remove(cfgnode_1)
            if not self._nodes_by_addr[addr1]:
                del self._nodes_by_addr[addr1]
        del self._nodes[cfgnode_1.block_id]

        self._nodes_by_addr[addr0].remove(cfgnode_0)
        if not self._nodes_by_addr[addr0]:
            del self._nodes_by_addr[addr0]
        del self._nodes[cfgnode_0.block_id]

        in_edges = list(self._graph.in_edges(cfgnode_0, data=True))
        out_edges = list(self._graph.out_edges(cfgnode_1, data=True))

        self._graph.remove_node(cfgnode_0)
        self._graph.remove_node(cfgnode_1)

<<<<<<< HEAD
=======
        self._graph.add_node(new_node)
>>>>>>> 59dac1d2
        for src, _, data in in_edges:
            self._graph.add_edge(src, new_node, **data)
        for _, dst, data in out_edges:
            self._graph.add_edge(new_node, dst, **data)

        # Put the new node into node dicts
        self._nodes[new_node.block_id] = new_node
        self._nodes_by_addr[addr0].append(new_node)


    def _to_snippet(self, cfg_node=None, addr=None, size=None, thumb=False, jumpkind=None, base_state=None):
        """
        Convert a CFGNode instance to a CodeNode object.

        :param angr.analyses.CFGNode cfg_node: The CFGNode instance.
        :param int addr: Address of the node. Only used when `cfg_node` is None.
        :param bool thumb: Whether this is in THUMB mode or not. Only used for ARM code and when `cfg_node` is None.
        :param str or None jumpkind: Jumpkind of this node.
        :param SimState or None base_state: The state where BlockNode should be created from.
        :return: A converted CodeNode instance.
        :rtype: CodeNode
        """

        if cfg_node is not None:
            addr = cfg_node.addr
            size = cfg_node.size
            thumb = cfg_node.thumb
        else:
            addr = addr
            size = size
            thumb = thumb

        if addr is None:
            raise ValueError('_to_snippet(): Either cfg_node or addr must be provided.')

        if self.project.is_hooked(addr) and jumpkind != 'Ijk_NoHook':
            hooker = self.project._sim_procedures[addr]
            size = hooker.kwargs.get('length', 0)
            return HookNode(addr, size, type(hooker))

        if cfg_node is not None:
            return BlockNode(addr, size, thumb=thumb, bytestr=cfg_node.byte_string)  # pylint: disable=no-member
        else:
            return self.project.factory.snippet(addr, size=size, jumpkind=jumpkind, thumb=thumb,
                                                backup_state=base_state)

    def is_thumb_addr(self, addr):
        return addr in self._thumb_addrs

    def _arm_thumb_filter_jump_successors(self, addr, size, successors, get_ins_addr, get_exit_stmt_idx):
        """
        Filter successors for THUMB mode basic blocks, and remove those successors that won't be taken normally.

        :param int addr: Address of the basic block / SimIRSB.
        :param int size: Size of the basic block.
        :param list successors: A list of successors.
        :param func get_ins_addr: A callable that returns the source instruction address for a successor.
        :param func get_exit_stmt_idx: A callable that returns the source statement ID for a successor.
        :return: A new list of successors after filtering.
        :rtype: list
        """

        if not successors:
            return [ ]

        it_counter = 0
        conc_temps = {}
        can_produce_exits = set()
        bb = self._lift(addr, size=size, thumb=True, opt_level=0)

        for stmt in bb.vex.statements:
            if stmt.tag == 'Ist_IMark':
                if it_counter > 0:
                    it_counter -= 1
                    can_produce_exits.add(stmt.addr + stmt.delta)
            elif stmt.tag == 'Ist_WrTmp':
                val = stmt.data
                if val.tag == 'Iex_Const':
                    conc_temps[stmt.tmp] = val.con.value
            elif stmt.tag == 'Ist_Put':
                if stmt.offset == self.project.arch.registers['itstate'][0]:
                    val = stmt.data
                    if val.tag == 'Iex_RdTmp':
                        if val.tmp in conc_temps:
                            # We found an IT instruction!!
                            # Determine how many instructions are conditional
                            it_counter = 0
                            itstate = conc_temps[val.tmp]
                            while itstate != 0:
                                it_counter += 1
                                itstate >>= 8

        if it_counter != 0:
            l.debug('Basic block ends before calculated IT block (%#x)', addr)

        THUMB_BRANCH_INSTRUCTIONS = ('beq', 'bne', 'bcs', 'bhs', 'bcc', 'blo', 'bmi', 'bpl', 'bvs',
                                     'bvc', 'bhi', 'bls', 'bge', 'blt', 'bgt', 'ble', 'cbz', 'cbnz')
        for cs_insn in bb.capstone.insns:
            if cs_insn.mnemonic.split('.')[0] in THUMB_BRANCH_INSTRUCTIONS:
                can_produce_exits.add(cs_insn.address)

        successors_filtered = [suc for suc in successors
                               if get_ins_addr(suc) in can_produce_exits or get_exit_stmt_idx(suc) == 'default']

        return successors_filtered

    def _is_region_extremely_sparse(self, start, end, base_state=None):
        """
        Check whether the given memory region is extremely sparse, i.e., all bytes are the same value.

        :param int start: The beginning of the region.
        :param int end:   The end of the region.
        :param base_state: The base state (optional).
        :return:           True if the region is extremely sparse, False otherwise.
        :rtype:            bool
        """

        all_bytes = None

        if base_state is not None:
            all_bytes = base_state.memory.load(start, end - start + 1)
            try:
                all_bytes = base_state.solver.eval(all_bytes, cast_to=bytes)
            except SimError:
                all_bytes = None

        size = end - start + 1

        if all_bytes is None:
            # load from the binary
            all_bytes = self._fast_memory_load_bytes(start, size)

        if all_bytes is None:
            return True

        if len(all_bytes) < size:
            l.warning("_is_region_extremely_sparse: The given region %#x-%#x is not a continuous memory region in the "
                      "memory space. Only the first %d bytes (%#x-%#x) are processed.", start, end, len(all_bytes),
                      start, start + len(all_bytes) - 1)

        the_byte_value = None
        for b in all_bytes:
            if the_byte_value is None:
                the_byte_value = b
            else:
                if the_byte_value != b:
                    return False

        return True

    def _should_skip_region(self, region_start):
        """
        Some regions usually do not contain any executable code, but are still marked as executable. We should skip
        those regions by default.

        :param int region_start: Address of the beginning of the region.
        :return:                 True/False
        :rtype:                  bool
        """

        obj = self.project.loader.find_object_containing(region_start, membership_check=False)
        if obj is None:
            return False
        if isinstance(obj, PE):
            section = obj.find_section_containing(region_start)
            if section is None:
                return False
            if section.name in {'.textbss'}:
                return True

        return False

    def _executable_memory_regions(self, binary=None, force_segment=False):
        """
        Get all executable memory regions from the binaries

        :param binary: Binary object to collect regions from. If None, regions from all project binary objects are used.
        :param bool force_segment: Rely on binary segments instead of sections.
        :return: A sorted list of tuples (beginning_address, end_address)
        """

        if binary is None:
            binaries = self.project.loader.all_objects
        else:
            binaries = [ binary ]

        memory_regions = [ ]

        for b in binaries:
            if isinstance(b, ELF):
                # If we have sections, we get result from sections
                if not force_segment and b.sections:
                    # Get all executable sections
                    for section in b.sections:
                        if section.is_executable:
                            tpl = (section.min_addr, section.max_addr)
                            memory_regions.append(tpl)

                else:
                    # Get all executable segments
                    for segment in b.segments:
                        if segment.is_executable:
                            tpl = (segment.min_addr, segment.max_addr)
                            memory_regions.append(tpl)

            elif isinstance(b, PE):
                for section in b.sections:
                    if section.is_executable:
                        tpl = (section.min_addr, section.max_addr)
                        memory_regions.append(tpl)

            elif isinstance(b, MachO):
                if b.segments:
                    # Get all executable segments
                    for seg in b.segments:
                        if seg.is_executable:
                            # Take all sections from this segment (MachO style)
                            for section in seg.sections:
                                tpl = (section.min_addr, section.max_addr)
                                memory_regions.append(tpl)

            elif isinstance(b, Blob):
                # a blob is entirely executable
                tpl = (b.min_addr, b.max_addr)
                memory_regions.append(tpl)

            elif isinstance(b, (ExternObject, KernelObject, TLSObject)):
                pass

            else:
                l.warning('Unsupported object format "%s". Treat it as an executable.', b.__class__.__name__)

                tpl = (b.min_addr, b.max_addr)
                memory_regions.append(tpl)

        if not memory_regions:
            memory_regions = [(start, start + len(backer)) for start, backer in self.project.loader.memory.backers()]

        memory_regions = sorted(memory_regions, key=lambda x: x[0])

        return memory_regions

    def _addr_in_exec_memory_regions(self, addr):
        """
        Test if the address belongs to an executable memory region.

        :param int addr: The address to test
        :return: True if the address belongs to an exectubale memory region, False otherwise
        :rtype: bool
        """

        for start, end in self._exec_mem_regions:
            if start <= addr < end:
                return True
        return False

    def _addrs_belong_to_same_section(self, addr_a, addr_b):
        """
        Test if two addresses belong to the same section.

        :param int addr_a:  The first address to test.
        :param int addr_b:  The second address to test.
        :return:            True if the two addresses belong to the same section or both of them do not belong to any
                            section, False otherwise.
        :rtype:             bool
        """

        obj = self.project.loader.find_object_containing(addr_a, membership_check=False)

        if obj is None:
            # test if addr_b also does not belong to any object
            obj_b = self.project.loader.find_object_containing(addr_b, membership_check=False)
            if obj_b is None:
                return True
            return False

        src_section = obj.find_section_containing(addr_a)
        if src_section is None:
            # test if addr_b also does not belong to any section
            dst_section = obj.find_section_containing(addr_b)
            if dst_section is None:
                return True
            return False

        return src_section.contains_addr(addr_b)

    def _addr_hooked_or_syscall(self, addr):
        """
        Check whether the address belongs to a hook or a syscall.

        :param int addr:    The address to check.
        :return:            True if the address is hooked or belongs to a syscall. False otherwise.
        :rtype:             bool
        """

        return self.project.is_hooked(addr) or self.project.simos.is_syscall_addr(addr)

    def _fast_memory_load_byte(self, addr):
        """
        Perform a fast memory loading of a byte.

        :param int addr: Address to read from.
        :return:         A char or None if the address does not exist.
        :rtype:          int or None
        """

        try:
            return self.project.loader.memory[addr]
        except KeyError:
            return None

    def _fast_memory_load_bytes(self, addr, length):
        """
        Perform a fast memory loading of some data.

        :param int addr: Address to read from.
        :param int length: Size of the string to load.
        :return:         A string or None if the address does not exist.
        :rtype:          bytes or None
        """

        try:
            return self.project.loader.memory.load(addr, length)
        except KeyError:
            return None

    def _fast_memory_load_pointer(self, addr):
        """
        Perform a fast memory loading of a pointer.

        :param int addr: Address to read from.
        :return:         A pointer or None if the address does not exist.
        :rtype:          int
        """

        try:
            return self.project.loader.memory.unpack_word(addr)
        except KeyError:
            return None

    #
    # Analyze function features
    #

    def _analyze_function_features(self):
        """
        For each function in the function_manager, try to determine if it returns or not. A function does not return if
        it calls another function that is known to be not returning, and this function does not have other exits.

        We might as well analyze other features of functions in the future.

        A function does not return if
        a) it is a SimProcedure that has NO_RET being True,
        or
        b) it is completely recovered (i.e. every block of this function has been recovered, and no future block will
           be added to it), and it does not have a ret or any equivalent instruction.

        A function returns if any of its block contains a ret instruction or any equivalence.
        """

        changes = {
            'functions_return': [],
            'functions_do_not_return': []
        }

        if self._updated_nonreturning_functions is not None:
            all_func_addrs = self._updated_nonreturning_functions
            caller_func_addrs = set()

            for func_addr in self._updated_nonreturning_functions:
                if func_addr not in self.kb.functions.callgraph:
                    continue
                callers = self.kb.functions.callgraph.predecessors(func_addr)
                for f in callers:
                    caller_func_addrs.add(f)

            # Add callers
            all_func_addrs |= caller_func_addrs
            # Convert addresses to objects
            all_functions = [ self.kb.functions.get_by_addr(f) for f in all_func_addrs
                              if self.kb.functions.contains_addr(f) ]

        else:
            all_functions = self.kb.functions.values()

        # pylint: disable=too-many-nested-blocks
        for func in all_functions:  # type: angr.knowledge.Function

            if func.returning is not None:
                # It has been determined before. Skip it
                continue

            # If there is at least one return site, then this function is definitely returning
            if func.has_return:
                changes['functions_return'].append(func)
                func.returning = True
                self._add_returning_function(func.addr)
                continue

            # This function does not have endpoints. It's either because it does not return, or we haven't analyzed all
            # blocks of it.

            if not func.block_addrs_set:
                # the function is empty. skip
                continue

            # Let's first see if it's a known SimProcedure that does not return
            if self.project.is_hooked(func.addr):
                procedure = self.project.hooked_by(func.addr)
            else:
                try:
                    procedure = self.project.simos.syscall_from_addr(func.addr, allow_unsupported=False)
                except AngrUnsupportedSyscallError:
                    procedure = None

            if procedure is not None and hasattr(procedure, 'NO_RET'):
                if procedure.NO_RET:
                    func.returning = False
                    changes['functions_do_not_return'].append(func)
                else:
                    func.returning = True
                    self._add_returning_function(func.addr)
                    changes['functions_return'].append(func)
                continue

            # did we finish analyzing this function?
            if func.addr not in self._completed_functions:
                continue

            if not func.block_addrs_set:
                # there is no block inside this function
                # it might happen if the function has been incorrectly identified as part of another function
                # the error will be corrected during post-processing. In fact at this moment we cannot say anything
                # about whether this function returns or not. We always assume it returns.
                func.returning = True
                self._add_returning_function(func.addr)
                changes['functions_return'].append(func)
                continue

            bail_out = False

            # if this function has jump-out sites or ret-out sites, it returns as long as any of the target function
            # returns
            for goout_site, type_ in [ (site, 'jumpout') for site in func.jumpout_sites ] + \
                    [ (site, 'retout') for site in func.retout_sites ]:

                if func.returning:
                    # if there are multiple jump out sites and we have determined the "returning status" from one of
                    # the jump out sites, we can exit the loop early
                    break

                # determine where it jumps/returns to
                goout_site_successors = goout_site.successors()
                if not goout_site_successors:
                    # not sure where it jumps to. bail out
                    bail_out = True
                    continue

                # for retout sites, determine what function it calls
                if type_ == 'retout':
                    # see whether the function being called returns or not
                    func_successors = [ succ for succ in goout_site_successors if isinstance(succ, Function) ]
                    if func_successors and all(func_successor.returning in (None, False)
                                               for func_successor in func_successors):
                        # the returning of all possible function calls are undermined, or they do not return
                        # ignore this site
                        continue

                if type_ == 'retout':
                    goout_target = next((succ for succ in goout_site_successors if not isinstance(succ, Function)), None)
                else:
                    goout_target = next((succ for succ in goout_site_successors), None)
                if goout_target is None:
                    # there is no jumpout site, which is weird, but what can we do...
                    continue
                if not self.kb.functions.contains_addr(goout_target.addr):
                    # wait it does not jump to a function?
                    bail_out = True
                    continue

                target_func = self.kb.functions[goout_target.addr]
                if target_func.returning is True:
                    func.returning = True
                    self._add_returning_function(func.addr)
                    changes['functions_return'].append(func)
                    bail_out = True
                elif target_func.returning is None:
                    # the returning status of at least one of the target functions is not decided yet.
                    bail_out = True

            if bail_out:
                # bail out
                continue

            # well this function does not return then
            func.returning = False
            changes['functions_do_not_return'].append(func)

        return changes

    def _iteratively_analyze_function_features(self):
        """
        Iteratively analyze function features until a fixed point is reached.

        :return: the "changes" dict
        :rtype:  dict
        """

        changes = {
            'functions_do_not_return': set(),
            'functions_return': set()
        }

        while True:
            new_changes = self._analyze_function_features()

            changes['functions_do_not_return'] |= set(new_changes['functions_do_not_return'])
            changes['functions_return'] |= set(new_changes['functions_return'])

            if not new_changes['functions_do_not_return'] and not new_changes['functions_return']:
                # a fixed point is reached
                break

        return changes

    def _real_address(self, arch, addr):
        """
        Obtain the real address of an instruction. ARM architectures are supported.

        :param Arch arch:   The Arch object.
        :param int addr:    The instruction address.
        :return:            The real address of an instruction.
        :rtype:             int
        """

        return ((addr >> 1) << 1) if arch.name in ('ARMEL', 'ARMHF', 'ARMCortexM') else addr

    def normalize(self):
        """
        Normalize the CFG, making sure that there are no overlapping basic blocks.

        Note that this method will not alter transition graphs of each function in self.kb.functions. You may call
        normalize() on each Function object to normalize their transition graphs.

        :return: None
        """

        graph = self.graph

        smallest_nodes = { }  # indexed by end address of the node
        end_addresses_to_nodes = defaultdict(set)

        for n in graph.nodes():
            if n.is_simprocedure:
                continue
            end_addr = n.addr + n.size
            key = (end_addr, n.callstack_key)
            # add the new item
            end_addresses_to_nodes[key].add(n)

        for key in list(end_addresses_to_nodes.keys()):
            if len(end_addresses_to_nodes[key]) == 1:
                smallest_nodes[key] = next(iter(end_addresses_to_nodes[key]))
                del end_addresses_to_nodes[key]

        while end_addresses_to_nodes:
            key_to_find = (None, None)
            for tpl, x in end_addresses_to_nodes.items():
                if len(x) > 1:
                    key_to_find = tpl
                    break

            end_addr, callstack_key = key_to_find
            all_nodes = end_addresses_to_nodes[key_to_find]

            all_nodes = sorted(all_nodes, key=lambda node: node.addr, reverse=True)
            smallest_node = all_nodes[0] # take the one that has the highest address
            other_nodes = all_nodes[1:]

            self._normalize_core(graph, callstack_key, smallest_node, other_nodes, smallest_nodes,
                                 end_addresses_to_nodes
                                 )

            del end_addresses_to_nodes[key_to_find]
            # make sure the smallest node is stored in end_addresses
            smallest_nodes[key_to_find] = smallest_node

            # corner case
            # sometimes two overlapping blocks may not be ending at the instruction. this might happen when one of the
            # blocks (the bigger one) hits the instruction count limit or bytes limit before reaching the end address
            # of the smaller block. in this case we manually pick up those blocks.
            if not end_addresses_to_nodes:
                # find if there are still overlapping blocks
                sorted_smallest_nodes = defaultdict(list)  # callstack_key is the key of this dict
                for k, node in smallest_nodes.items():
                    _, callstack_key = k
                    sorted_smallest_nodes[callstack_key].append(node)
                for k in sorted_smallest_nodes.keys():
                    sorted_smallest_nodes[k] = sorted(sorted_smallest_nodes[k], key=lambda node: node.addr)

                for callstack_key, lst in sorted_smallest_nodes.items():
                    lst_len = len(lst)
                    for i, node in enumerate(lst):
                        if i == lst_len - 1:
                            break
                        next_node = lst[i + 1]
                        if node.addr <= next_node.addr < node.addr + node.size:
                            # umm, those nodes are overlapping, but they must have different end addresses
                            nodekey_a = node.addr + node.size, callstack_key
                            nodekey_b = next_node.addr + next_node.size, callstack_key

                            if nodekey_a in smallest_nodes and nodekey_b in smallest_nodes:
                                # misuse end_addresses_to_nodes
                                end_addresses_to_nodes[(node.addr + node.size, callstack_key)].add(node)
                                end_addresses_to_nodes[(node.addr + node.size, callstack_key)].add(next_node)

                            smallest_nodes.pop(nodekey_a, None)
                            smallest_nodes.pop(nodekey_b, None)

        self._normalized = True

    def _normalize_core(self, graph, callstack_key, smallest_node, other_nodes, smallest_nodes, end_addresses_to_nodes):

        # Break other nodes
        for n in other_nodes:
            new_size = smallest_node.addr - n.addr
            if new_size == 0:
                # This node has the same size as the smallest one. Don't touch it.
                continue

            new_end_addr = n.addr + new_size

            # Does it already exist?
            new_node = None
            key = (new_end_addr, n.callstack_key)
            # the logic below is a little convoluted. we check if key exists in either end_address_to_nodes or
            # smallest_nodes, since we don't always add the new node back to end_addresses_to_nodes dict - we only do so
            # when there are more than one node with that key.
            if key in end_addresses_to_nodes:
                new_node = next((i for i in end_addresses_to_nodes[key] if i.addr == n.addr), None)
            if new_node is None:
                if key in smallest_nodes and smallest_nodes[key].addr == n.addr:
                    new_node = smallest_nodes[key]

            if new_node is None:
                # Create a new one
                if self.tag == "CFGFast":
                    new_node = CFGNode(n.addr, new_size, self,
                                       function_address=n.function_address, block_id=n.block_id,
                                       instruction_addrs=tuple([i for i in n.instruction_addrs
                                                          if n.addr <= i <= n.addr + new_size
                                                          ]),
                                       thumb=n.thumb
                                       )
                elif self.tag == "CFGEmulated":
                    new_node = CFGENode(n.addr, new_size, self, callstack_key=callstack_key,
                                        function_address=n.function_address, block_id=n.block_id,
                                        instruction_addrs=tuple([i for i in n.instruction_addrs
                                                           if n.addr <= i <= n.addr + new_size
                                                           ]),
                                        thumb=n.thumb
                                        )
                else:
                    raise ValueError("Unknown tag %s." % self.tag)

                # Copy instruction addresses
                new_node.instruction_addrs = [ins_addr for ins_addr in n.instruction_addrs
                                              if ins_addr < n.addr + new_size]
                # Put the new node into end_addresses list
                if key in smallest_nodes:
                    end_addresses_to_nodes[key].add(smallest_nodes[key])
                    end_addresses_to_nodes[key].add(new_node)
                else:
                    smallest_nodes[key] = new_node

            # Modify the CFG
            original_predecessors = list(graph.in_edges([n], data=True))
            original_successors = list(graph.out_edges([n], data=True))

            if smallest_node not in graph:
                continue

            for _s, d, data in original_successors:
                ins_addr = data.get('ins_addr', None)  # ins_addr might be None for FakeRet edges
                if ins_addr is None and data.get('jumpkind', None) != "Ijk_FakeRet":
                    l.warning("Unexpected edge with ins_addr being None: %s -> %s, data = %s.",
                              _s,
                              d,
                              str(data),
                              )
                if ins_addr is not None and ins_addr < smallest_node.addr:
                    continue
                if d not in graph[smallest_node]:
                    if d is n:
                        graph.add_edge(smallest_node, new_node, **data)
                    else:
                        graph.add_edge(smallest_node, d, **data)

            for p, _, _ in original_predecessors:
                graph.remove_edge(p, n)
            if n in graph:
                graph.remove_node(n)

            # Update nodes dict
            self._nodes[n.block_id] = new_node
            if n in self._nodes_by_addr[n.addr]:
                self._nodes_by_addr[n.addr] = [node for node in self._nodes_by_addr[n.addr] if node is not n]
                self._nodes_by_addr[n.addr].append(new_node)

            for p, _, data in original_predecessors:
                # Consider the following case: two basic blocks ending at the same position, where A is larger, and
                # B is smaller. Suppose there is an edge going from the end of A to A itself, and apparently there
                # is another edge from B to A as well. After splitting A into A' and B, we DO NOT want to add A back
                # in, otherwise there will be an edge from A to A`, while A should totally be got rid of in the new
                # graph.
                if p not in other_nodes:
                    graph.add_edge(p, new_node, **data)

            # We should find the correct successor
            new_successors = [i for i in [smallest_node] + other_nodes
                              if i.addr == smallest_node.addr]
            if new_successors:
                new_successor = new_successors[0]
                graph.add_edge(new_node, new_successor, jumpkind='Ijk_Boring', ins_addr=new_node.instruction_addrs[-1])
            else:
                # We gotta create a new one
                l.error('normalize(): Please report it to Fish.')

    #
    # Job management
    #

    def _register_analysis_job(self, func_addr, job):
        """
        Register an analysis job of a function to job manager. This allows us to track whether we have finished
        analyzing/recovering a function or not.

        :param int func_addr: Address of the function that this job belongs to.
        :param job:           The job to register. Note that it does not necessarily be the a CFGJob instance. There
                              can be PendingJob or PendingJob or other instances, too.
        :return:              None
        """

        self._jobs_to_analyze_per_function[func_addr].add(job)

    def _deregister_analysis_job(self, func_addr, job):
        """
        Deregister/Remove an analysis job of a function from job manager.

        :param int func_addr: Address of the function that this job belongs to.
        :param job:           The job to deregister.
        :return:              None
        """

        self._jobs_to_analyze_per_function[func_addr].remove(job)

    def _get_finished_functions(self):
        """
        Obtain all functions of which we have finished analyzing. As _jobs_to_analyze_per_function is a defaultdict(),
        if a function address shows up in it with an empty job list, we consider we have exhausted all jobs of this
        function (both current jobs and pending jobs), thus the analysis of this function is done.

        :return: a list of function addresses of that we have finished analysis.
        :rtype:  list
        """

        finished_func_addrs = [ ]
        for func_addr, all_jobs in self._jobs_to_analyze_per_function.items():
            if not all_jobs:
                # great! we have finished analyzing this function!
                finished_func_addrs.append(func_addr)

        return finished_func_addrs

    def _cleanup_analysis_jobs(self, finished_func_addrs=None):
        """
        From job manager, remove all functions of which we have finished analysis.

        :param list or None finished_func_addrs: A list of addresses of functions of which we have finished analysis.
                                                 A new list of function addresses will be obtained by calling
                                                 _get_finished_functions() if this parameter is None.
        :return:                                 None
        """

        if finished_func_addrs is None:
            finished_func_addrs = self._get_finished_functions()

        for func_addr in finished_func_addrs:
            if func_addr in self._jobs_to_analyze_per_function:
                del self._jobs_to_analyze_per_function[func_addr]

    def _make_completed_functions(self):
        """
        Fill in self._completed_functions list and clean up job manager.

        :return: None
        """

        finished = self._get_finished_functions()
        for func_addr in finished:
            self._completed_functions.add(func_addr)
        self._cleanup_analysis_jobs(finished_func_addrs=finished)

    #
    # Function identification and such
    #

    def _add_returning_function(self, func_addr):
        pass

    def remove_function_alignments(self):
        """
        Remove all function alignments.

        :return: None
        """

        # This function requires Capstone engine support
        if not self.project.arch.capstone_support:
            return

        for func_addr in self.kb.functions.keys():
            function = self.kb.functions[func_addr]
            if function.is_simprocedure or function.is_syscall:
                continue
            if len(function.block_addrs_set) == 1:
                block = next((b for b in function.blocks), None)
                if block is None:
                    continue
                if all(self._is_noop_insn(insn) for insn in block.capstone.insns):
                    # remove this function
                    l.debug('Function chunk %#x is used as function alignments. Removing it.', func_addr)
                    del self.kb.functions[func_addr]

    def make_functions(self):
        """
        Revisit the entire control flow graph, create Function instances accordingly, and correctly put blocks into
        each function.

        Although Function objects are crated during the CFG recovery, they are neither sound nor accurate. With a
        pre-constructed CFG, this method rebuilds all functions bearing the following rules:

            - A block may only belong to one function.
            - Small functions lying inside the startpoint and the endpoint of another function will be merged with the
              other function
            - Tail call optimizations are detected.
            - PLT stubs are aligned by 16.

        :return: None
        """

        # TODO: Is it required that PLT stubs are always aligned by 16? If so, on what architectures and platforms is it
        # TODO:  enforced?

        tmp_functions = self.kb.functions.copy()

        for function in tmp_functions.values():
            function.mark_nonreturning_calls_endpoints()

        # Clear old functions dict
        self.kb.functions.clear()

        blockaddr_to_function = { }
        traversed_cfg_nodes = set()

        function_nodes = set()

        # Find nodes for beginnings of all functions
        for _, dst, data in self.graph.edges(data=True):
            jumpkind = data.get('jumpkind', "")
            if jumpkind == 'Ijk_Call' or jumpkind.startswith('Ijk_Sys'):
                function_nodes.add(dst)

        entry_node = self.get_any_node(self._binary.entry)
        if entry_node is not None:
            function_nodes.add(entry_node)

        # aggressively remove and merge functions
        # For any function, if there is a call to it, it won't be removed
        called_function_addrs = set([n.addr for n in function_nodes])

        removed_functions_a = self._process_irrational_functions(tmp_functions,
                                                                 called_function_addrs,
                                                                 blockaddr_to_function
                                                                 )
        removed_functions_b, adjusted_cfgnodes = self._process_irrational_function_starts(tmp_functions,
                                                                                          called_function_addrs,
                                                                                          blockaddr_to_function
                                                                                          )
        removed_functions = removed_functions_a | removed_functions_b

        # Remove all nodes that are adjusted
        function_nodes.difference_update(adjusted_cfgnodes)
        for n in self.graph.nodes():
            if n.addr in tmp_functions or n.addr in removed_functions:
                function_nodes.add(n)

        # traverse the graph starting from each node, not following call edges
        # it's important that we traverse all functions in order so that we have a greater chance to come across
        # rational functions before its irrational counterparts (e.g. due to failed jump table resolution)

        min_stage_2_progress = 50.0
        max_stage_2_progress = 90.0
        nodes_count = len(function_nodes)
        for i, fn in enumerate(sorted(function_nodes, key=lambda n: n.addr)):

            if self._show_progressbar or self._progress_callback:
                progress = min_stage_2_progress + (max_stage_2_progress - min_stage_2_progress) * (i * 1.0 / nodes_count)
                self._update_progress(progress)

            self._graph_bfs_custom(self.graph, [ fn ], self._graph_traversal_handler, blockaddr_to_function,
                                   tmp_functions, traversed_cfg_nodes
                                   )

        # Don't forget those small function chunks that are not called by anything.
        # There might be references to them from data, or simply references that we cannot find via static analysis

        secondary_function_nodes = set()
        # add all function chunks ("functions" that are not called from anywhere)
        for func_addr in tmp_functions:
            node = self.get_any_node(func_addr)
            if node is None:
                continue
            if node.addr not in blockaddr_to_function:
                secondary_function_nodes.add(node)

        missing_cfg_nodes = set(self.graph.nodes()) - traversed_cfg_nodes
        missing_cfg_nodes = { node for node in missing_cfg_nodes if node.function_address is not None }
        if missing_cfg_nodes:
            l.debug('%d CFGNodes are missing in the first traversal.', len(missing_cfg_nodes))
            secondary_function_nodes |=  missing_cfg_nodes

        min_stage_3_progress = 90.0
        max_stage_3_progress = 99.9

        nodes_count = len(secondary_function_nodes)
        for i, fn in enumerate(sorted(secondary_function_nodes, key=lambda n: n.addr)):

            if self._show_progressbar or self._progress_callback:
                progress = min_stage_3_progress + (max_stage_3_progress - min_stage_3_progress) * (i * 1.0 / nodes_count)
                self._update_progress(progress)

            self._graph_bfs_custom(self.graph, [fn], self._graph_traversal_handler, blockaddr_to_function,
                                   tmp_functions
                                   )

        to_remove = set()

        # Remove all stubs after PLT entries
        if self.project.arch.name not in {'ARMEL', 'ARMHF', 'ARMCortexM'}:
            for fn in self.kb.functions.values():
                addr = fn.addr - (fn.addr % 16)
                if addr != fn.addr and addr in self.kb.functions and self.kb.functions[addr].is_plt:
                    to_remove.add(fn.addr)

        # remove empty functions
        for func in self.kb.functions.values():
            if func.startpoint is None:
                to_remove.add(func.addr)

        for addr in to_remove:
            del self.kb.functions[addr]

        # Update CFGNode.function_address
        for node in self._nodes.values():
            if node.addr in blockaddr_to_function:
                node.function_address = blockaddr_to_function[node.addr].addr

    def _process_irrational_functions(self, functions, predetermined_function_addrs, blockaddr_to_function):
        """
        For unresolveable indirect jumps, angr marks those jump targets as individual functions. For example, usually
        the following pattern is seen:

        sub_0x400010:
            push ebp
            mov esp, ebp
            ...
            cmp eax, 10
            ja end
            mov eax, jumptable[eax]
            jmp eax

        sub_0x400080:
            # do something here
            jmp end

        end (0x400e00):
            pop ebp
            ret

        In the example above, `process_irrational_functions` will remove function 0x400080, and merge it with function
        0x400010.

        :param angr.knowledge_plugins.FunctionManager functions: all functions that angr recovers, including those ones
            that are misidentified as functions.
        :param dict blockaddr_to_function: A mapping between block addresses and Function instances.
        :return: A set of addresses of all removed functions
        :rtype: set
        """

        functions_to_remove = { }

        functions_can_be_removed = set(functions.keys()) - set(predetermined_function_addrs)

        for func_addr, function in functions.items():

            if func_addr in functions_to_remove:
                continue

            # check all blocks and see if any block ends with an indirect jump and is not resolved
            has_unresolved_jumps = False
            # the functions to merge with must be locating between the unresolved basic block address and the endpoint
            # of the current function
            max_unresolved_jump_addr = 0
            for block_addr in function.block_addrs_set:
                if block_addr in self.indirect_jumps and \
                        self.indirect_jumps[block_addr].jumpkind == 'Ijk_Boring' and \
                        not self.indirect_jumps[block_addr].resolved_targets:
                    # it's not resolved
                    # we should also make sure it's a jump, not a call
                    has_unresolved_jumps = True
                    max_unresolved_jump_addr = max(max_unresolved_jump_addr, block_addr)

            if not has_unresolved_jumps:
                continue

            if function.startpoint is None:
                continue

            startpoint_addr = function.startpoint.addr
            if not function.endpoints:
                # Function should have at least one endpoint
                continue
            endpoint_addr = max([ a.addr for a in function.endpoints ])
            the_endpoint = next(a for a in function.endpoints if a.addr == endpoint_addr)
            endpoint_addr += the_endpoint.size

            # sanity check: startpoint of the function should be greater than its endpoint
            if startpoint_addr >= endpoint_addr:
                continue
            if max_unresolved_jump_addr <= startpoint_addr or max_unresolved_jump_addr >= endpoint_addr:
                continue

            # scan forward from the endpoint to include any function tail jumps
            # Here is an example:
            # loc_8049562:
            #       mov eax, ebp
            #       add esp, 3ch
            #       ...
            #       ret
            # loc_804956c:
            #       mov ebp, 3
            #       jmp loc_8049562
            # loc_8049573:
            #       mov ebp, 4
            #       jmp loc_8049562
            #
            last_addr = endpoint_addr
            tmp_state = self.project.factory.blank_state(mode='fastpath')
            while True:
                try:
                    # using successors is slow, but acceptable since we won't be creating millions of blocks here...
                    tmp_state.ip = last_addr
                    b = self.project.factory.successors(tmp_state, jumpkind='Ijk_Boring')
                    if len(b.successors) != 1:
                        break
                    if b.successors[0].history.jumpkind not in ('Ijk_Boring', 'Ijk_InvalICache'):
                        break
                    if b.successors[0].ip.symbolic:
                        break
                    suc_addr = b.successors[0].ip._model_concrete
                    if max(startpoint_addr, the_endpoint.addr - 0x40) <= suc_addr < the_endpoint.addr + the_endpoint.size:
                        # increment the endpoint_addr
                        endpoint_addr = b.addr + b.artifacts['irsb_size']
                    else:
                        break

                    last_addr = b.addr + b.artifacts['irsb_size']

                except (SimTranslationError, SimMemoryError, SimIRSBError, SimEngineError):
                    break

            # find all functions that are between [ startpoint, endpoint ]

            should_merge = True
            functions_to_merge = set()
            for f_addr in functions_can_be_removed:
                f = functions[f_addr]
                if f_addr == func_addr:
                    continue
                if max_unresolved_jump_addr < f_addr < endpoint_addr and \
                        all([max_unresolved_jump_addr < b_addr < endpoint_addr for b_addr in f.block_addrs]):
                    if f_addr in functions_to_remove:
                        # this function has already been merged with other functions before... it cannot be merged with
                        # this function anymore
                        should_merge = False
                        break
                    if f_addr in predetermined_function_addrs:
                        # this function is a legit one. it shouldn't be removed/merged
                        should_merge = False
                        break
                    functions_to_merge.add(f_addr)

            if not should_merge:
                # we shouldn't merge...
                continue

            for f_addr in functions_to_merge:
                functions_to_remove[f_addr] = func_addr

        # merge all functions
        for to_remove, merge_with in functions_to_remove.items():
            func_merge_with = self._addr_to_function(merge_with, blockaddr_to_function, functions)

            for block_addr in functions[to_remove].block_addrs:
                blockaddr_to_function[block_addr] = func_merge_with

            del functions[to_remove]

        return set(functions_to_remove.keys())

    def _process_irrational_function_starts(self, functions, predetermined_function_addrs, blockaddr_to_function):
        """
        Functions that are identified via function prologues can be starting after the actual beginning of the function.
        For example, the following function (with an incorrect start) might exist after a CFG recovery:

        sub_8049f70:
          push    esi

        sub_8049f71:
          sub     esp, 0A8h
          mov     esi, [esp+0ACh+arg_0]
          mov     [esp+0ACh+var_88], 0

        If the following conditions are met, we will remove the second function and merge it into the first function:
        - The second function is not called by other code.
        - The first function has only one jumpout site, which points to the second function.
        - The first function and the second function are adjacent.

        :param FunctionManager functions:   All functions that angr recovers.
        :return:                            A set of addresses of all removed functions.
        :rtype:                             set
        """

        addrs = sorted(functions.keys())
        functions_to_remove = set()
        adjusted_cfgnodes = set()

        for addr_0, addr_1 in zip(addrs[:-1], addrs[1:]):

            if addr_1 in predetermined_function_addrs:
                continue
            if self.project.is_hooked(addr_0) or self.project.is_hooked(addr_1):
                continue

            func_0 = functions[addr_0]

            if len(func_0.block_addrs) == 1:
                block = next(func_0.blocks)
                if block.vex.jumpkind not in ('Ijk_Boring', 'Ijk_InvalICache'):
                    continue
                # Skip alignment blocks
                if self._is_noop_block(self.project.arch, block):
                    continue

                target = block.vex.next
                if type(target) is pyvex.IRExpr.Const:  # pylint: disable=unidiomatic-typecheck
                    target_addr = target.con.value
                elif type(target) in (pyvex.IRConst.U32, pyvex.IRConst.U64):  # pylint: disable=unidiomatic-typecheck
                    target_addr = target.value
                elif type(target) is int:  # pylint: disable=unidiomatic-typecheck
                    target_addr = target
                else:
                    continue

                if target_addr != addr_1:
                    continue

                # Are func_0 adjacent to func_1?
                if block.addr + block.size != addr_1:
                    continue

                l.debug("Merging function %#x into %#x.", addr_1, addr_0)

                # Merge block addr_0 and block addr_1
                cfgnode_0 = self.get_any_node(addr_0)
                cfgnode_1 = self.get_any_node(addr_1)
                self._merge_cfgnodes(cfgnode_0, cfgnode_1)
                adjusted_cfgnodes.add(cfgnode_0)
                adjusted_cfgnodes.add(cfgnode_1)

                # Merge it
                func_1 = functions[addr_1]
                for block_addr in func_1.block_addrs:
                    if block_addr == addr_1:
                        # Skip addr_1 (since it has been merged to the preceding block)
                        continue
                    merge_with = self._addr_to_function(addr_0, blockaddr_to_function, functions)
                    blockaddr_to_function[block_addr] = merge_with

                functions_to_remove.add(addr_1)

        for to_remove in functions_to_remove:
            del functions[to_remove]

        return functions_to_remove, adjusted_cfgnodes

    def _addr_to_function(self, addr, blockaddr_to_function, known_functions):
        """
        Convert an address to a Function object, and store the mapping in a dict. If the block is known to be part of a
        function, just return that function.

        :param int addr: Address to convert
        :param dict blockaddr_to_function: A mapping between block addresses to Function instances.
        :param angr.knowledge_plugins.FunctionManager known_functions: Recovered functions.
        :return: a Function object
        :rtype: angr.knowledge.Function
        """

        if addr in blockaddr_to_function:
            f = blockaddr_to_function[addr]
        else:
            is_syscall = self.project.simos.is_syscall_addr(addr)

            n = self.get_any_node(addr, is_syscall=is_syscall)
            if n is None: node = addr
            else: node = self._to_snippet(n)

            self.kb.functions._add_node(addr, node, syscall=is_syscall)
            f = self.kb.functions.function(addr=addr)

            blockaddr_to_function[addr] = f

            function_is_returning = False
            if addr in known_functions:
                if known_functions.function(addr).returning:
                    f.returning = True
                    function_is_returning = True

            if not function_is_returning:
                # We will rerun function feature analysis on this function later. Add it to
                # self._updated_nonreturning_functions so it can be picked up by function feature analysis later.
                if self._updated_nonreturning_functions is not None:
                    self._updated_nonreturning_functions.add(addr)

        return f

    def _is_tail_call_optimization(self, g : networkx.DiGraph, src_addr, dst_addr, src_function, all_edges,
                                   known_functions, blockaddr_to_function):
        """
        If source and destination belong to the same function, and the following criteria apply:
        - source node has only one default exit
        - destination is not one of the known functions
        - destination does not belong to another function, or destination belongs to the same function that
          source belongs to
        - at the end of the block, the SP offset is 0
        - for all other edges that are pointing to the destination node, their source nodes must only have one default
          exit, too

        :return:    True if it is a tail-call optimization. False otherwise.
        :rtype:     bool
        """

        def _has_more_than_one_exit(node_):
            return len(g.out_edges(node_)) > 1

        if len(all_edges) == 1 and dst_addr != src_addr:
            the_edge = next(iter(all_edges))
            _, dst, data = the_edge
            if data.get('stmt_idx', None) != 'default':
                return False

            dst_in_edges = g.in_edges(dst, data=True)
            if len(dst_in_edges) > 1:
                # there are other edges going to the destination node. check all edges to make sure all source nodes
                # only have one default exit
                if any(data.get('stmt_idx', None) != 'default' for _, _, data in dst_in_edges):
                    # some nodes are jumping to the destination node via non-default edges. skip.
                    return False
                if any(_has_more_than_one_exit(src_) for src_, _, _ in dst_in_edges):
                    # at least one source node has more than just the default exit. skip.
                    return False

            candidate = False
            if dst_addr in known_functions:
                # dst_addr cannot be the same as src_function.addr. Pass
                pass
            elif dst_addr in blockaddr_to_function:
                # it seems that we already know where this function should belong to. Pass.
                dst_func = blockaddr_to_function[dst_addr]
                if dst_func is src_function:
                    # they belong to the same function right now, but they'd better not
                    candidate = True
                    # treat it as a tail-call optimization
            else:
                # we don't know where it belongs to
                # treat it as a tail-call optimization
                candidate = True

            if candidate:
                sptracker = self.project.analyses.StackPointerTracker(src_function)
                sp_delta = sptracker.sp_offset_out(src_addr)
                if sp_delta == 0:
                    return True

        return False

    def _graph_bfs_custom(self, g, starts, callback, blockaddr_to_function, known_functions, traversed_cfg_nodes=None):
        """
        A customized control flow graph BFS implementation with the following rules:
        - Call edges are not followed.
        - Syscall edges are not followed.

        :param networkx.DiGraph g: The graph.
        :param list starts: A collection of beginning nodes to start graph traversal.
        :param func callback: Callback function for each edge and node.
        :param dict blockaddr_to_function: A mapping between block addresses to Function instances.
        :param angr.knowledge_plugins.FunctionManager known_functions: Already recovered functions.
        :param set traversed_cfg_nodes: A set of CFGNodes that are traversed before.
        :return: None
        """

        stack = OrderedSet(starts)
        traversed = set() if traversed_cfg_nodes is None else traversed_cfg_nodes

        while stack:
            n = stack.pop(last=False)  # type: CFGNode

            if n in traversed:
                continue

            traversed.add(n)

            if n.has_return:
                callback(g, n, None, {'jumpkind': 'Ijk_Ret'}, blockaddr_to_function, known_functions, None)
            # NOTE: A block that has_return CAN have successors that aren't the return.
            # This is particularly the case for ARM conditional instructions.  Yes, conditional rets are a thing.

            if g.out_degree(n) == 0:
                # it's a single node
                callback(g, n, None, None, blockaddr_to_function, known_functions, None)

            else:
                all_out_edges = g.out_edges(n, data=True)
                for src, dst, data in all_out_edges:
                    callback(g, src, dst, data, blockaddr_to_function, known_functions, all_out_edges)

                    jumpkind = data.get('jumpkind', "")
                    if not (jumpkind == 'Ijk_Call' or jumpkind.startswith('Ijk_Sys')):
                        # Only follow none call edges
                        if dst not in stack and dst not in traversed:
                            stack.add(dst)

    def _graph_traversal_handler(self, g, src, dst, data, blockaddr_to_function, known_functions, all_edges):
        """
        Graph traversal handler. It takes in a node or an edge, and create new functions or add nodes to existing
        functions accordingly. Oh, it also create edges on the transition map of functions.

        :param g:           The control flow graph that is currently being traversed.
        :param CFGNode src: Beginning of the edge, or a single node when dst is None.
        :param CFGNode dst: Destination of the edge. For processing a single node, `dst` is None.
        :param dict data: Edge data in the CFG. 'jumpkind' should be there if it's not None.
        :param dict blockaddr_to_function: A mapping between block addresses to Function instances.
        :param angr.knowledge_plugins.FunctionManager known_functions: Already recovered functions.
        :param list or None all_edges: All edges going out from src.
        :return: None
        """

        src_addr = src.addr
        src_function = self._addr_to_function(src_addr, blockaddr_to_function, known_functions)

        if src_addr not in src_function.block_addrs_set:
            n = self.get_any_node(src_addr)
            if n is None: node = src_addr
            else: node = self._to_snippet(n)
            self.kb.functions._add_node(src_function.addr, node)

        if data is None:
            # it's a single node only
            return

        jumpkind = data['jumpkind']

        if jumpkind == 'Ijk_Ret':
            n = self.get_any_node(src_addr)
            if n is None: from_node = src_addr
            else: from_node = self._to_snippet(n)
            self.kb.functions._add_return_from(src_function.addr, from_node, None)

        if dst is None:
            return

        dst_addr = dst.addr

        # get instruction address and statement index
        ins_addr = data.get('ins_addr', None)
        stmt_idx = data.get('stmt_idx', None)

        if jumpkind == 'Ijk_Call' or jumpkind.startswith('Ijk_Sys'):

            is_syscall = jumpkind.startswith('Ijk_Sys')

            # It must be calling a function
            dst_function = self._addr_to_function(dst_addr, blockaddr_to_function, known_functions)

            n = self.get_any_node(src_addr)
            if n is None: src_snippet = self._to_snippet(addr=src_addr, base_state=self._base_state)
            else:
                src_snippet = self._to_snippet(cfg_node=n)

            # HACK: FIXME: We need a better way of representing unresolved calls and whether they return.
            # For now, assume UnresolvedTarget returns if we're calling to it

            # If the function doesn't return, don't add a fakeret!
            if not all_edges or (dst_function.returning is False and not dst_function.name == b'UnresolvableTarget'):
                fakeret_node = None
            else:
                fakeret_node = self._one_fakeret_node(all_edges)

            if fakeret_node is None:
                fakeret_snippet = None
            else:
                fakeret_snippet = self._to_snippet(cfg_node=fakeret_node)

            self.kb.functions._add_call_to(src_function.addr, src_snippet, dst_addr, fakeret_snippet, syscall=is_syscall,
                                           ins_addr=ins_addr, stmt_idx=stmt_idx)

            if dst_function.returning:
                returning_target = src.addr + src.size
                if returning_target not in blockaddr_to_function:
                    if returning_target not in known_functions:
                        blockaddr_to_function[returning_target] = src_function
                    else:
                        self._addr_to_function(returning_target, blockaddr_to_function, known_functions)

                to_outside = not blockaddr_to_function[returning_target] is src_function

                n = self.get_any_node(returning_target)
                if n is None:
                    returning_snippet = self._to_snippet(addr=returning_target, base_state=self._base_state)
                else:
                    returning_snippet = self._to_snippet(cfg_node=n)

                self.kb.functions._add_fakeret_to(src_function.addr, src_snippet, returning_snippet, confirmed=True,
                                                  to_outside=to_outside
                                                  )

        elif jumpkind in ('Ijk_Boring', 'Ijk_InvalICache'):

            # convert src_addr and dst_addr to CodeNodes
            n = self.get_any_node(src_addr)
            if n is None: src_node = src_addr
            else: src_node = self._to_snippet(cfg_node=n)

            n = self.get_any_node(dst_addr)
            if n is None: dst_node = dst_addr
            else: dst_node = self._to_snippet(cfg_node=n)

            # pre-check: if source and destination do not belong to the same section, it must be jumping to another
            # function
            belong_to_same_section = self._addrs_belong_to_same_section(src_addr, dst_addr)
            if not belong_to_same_section:
                _ = self._addr_to_function(dst_addr, blockaddr_to_function, known_functions)

            if self._detect_tail_calls:
                if self._is_tail_call_optimization(g, src_addr, dst_addr, src_function, all_edges, known_functions,
                                                   blockaddr_to_function):
                    l.debug("Possible tail-call optimization detected at function %#x.", dst_addr)
                    # it's (probably) a tail-call optimization. we should make the destination node a new function
                    # instead.
                    blockaddr_to_function.pop(dst_addr, None)
                    _ = self._addr_to_function(dst_addr, blockaddr_to_function, known_functions)
                    self.kb.functions._add_outside_transition_to(src_function.addr, src_node, dst_node,
                                                                 to_function_addr=dst_addr
                                                                 )

            # is it a jump to another function?
            if dst_addr in known_functions or (
                dst_addr in blockaddr_to_function and blockaddr_to_function[dst_addr] is not src_function
            ):
                # yes it is
                dst_function_addr = blockaddr_to_function[dst_addr].addr if dst_addr in blockaddr_to_function else \
                    dst_addr

                self.kb.functions._add_outside_transition_to(src_function.addr, src_node, dst_node,
                                                             to_function_addr=dst_function_addr
                                                             )

                _ = self._addr_to_function(dst_addr, blockaddr_to_function, known_functions)
            else:
                # no it's not
                # add the transition code

                if dst_addr not in blockaddr_to_function:
                    blockaddr_to_function[dst_addr] = src_function

                self.kb.functions._add_transition_to(src_function.addr, src_node, dst_node, ins_addr=ins_addr,
                                                     stmt_idx=stmt_idx
                                                     )

        elif jumpkind == 'Ijk_FakeRet':

            # convert src_addr and dst_addr to CodeNodes
            n = self.get_any_node(src_addr)
            if n is None:
                src_node = src_addr
            else:
                src_node = self._to_snippet(n)

            n = self.get_any_node(dst_addr)
            if n is None:
                dst_node = dst_addr
            else:
                dst_node = self._to_snippet(n)


            if dst_addr not in blockaddr_to_function:
                if dst_addr not in known_functions:
                    blockaddr_to_function[dst_addr] = src_function
                    target_function = src_function
                else:
                    target_function = self._addr_to_function(dst_addr, blockaddr_to_function, known_functions)
            else:
                target_function = blockaddr_to_function[dst_addr]

            # Figure out if the function called (not the function returned to) returns.
            # We may have determined that this does not happen, since the time this path
            # was scheduled for exploration
            called_function = None
            # Try to find the call that this fakeret goes with
            for _, d, e in all_edges:
                if e['jumpkind'] == 'Ijk_Call':
                    if d.addr in blockaddr_to_function:
                        called_function = blockaddr_to_function[d.addr]
                        break
            # We may have since figured out that the called function doesn't ret.
            # It's important to assume that all unresolved targets do return
            # FIXME: Remove the last check after we split UnresolvableTarget into UnresolvableJump and UnresolvableCall.
            if called_function is not None and \
                    called_function.returning is False and \
                    (not called_function.is_simprocedure or called_function.name not in ('UnresolvableTarget',)):
                return

            to_outside = not target_function is src_function

            # FIXME: Not sure we should confirm this fakeret or not.
            self.kb.functions._add_fakeret_to(src_function.addr, src_node, dst_node, confirmed=True,
                                              to_outside=to_outside, to_function_addr=target_function.addr
                                              )

        else:
            l.debug('Ignored jumpkind %s', jumpkind)

    #
    # Other functions
    #

    @staticmethod
    def _is_noop_block(arch, block):
        """
        Check if the block is a no-op block by checking VEX statements.

        :param block: The VEX block instance.
        :return: True if the entire block is a single-byte or multi-byte nop instruction, False otherwise.
        :rtype: bool
        """

        if arch.name == "MIPS32":
            if arch.memory_endness == "Iend_BE":
                MIPS32_BE_NOOPS = {
                    b"\x00\x20\x08\x25",  # move $at, $at
                }
                insns = set(block.bytes[i:i+4] for i in range(0, block.size, 4))
                if MIPS32_BE_NOOPS.issuperset(insns):
                    return True

        # Fallback
        # the block is a noop block if it only has IMark statements

        if all((type(stmt) is pyvex.IRStmt.IMark) for stmt in block.vex.statements):
            return True
        return False


    @staticmethod
    def _is_noop_insn(insn):
        """
        Check if the instruction does nothing.

        :param insn: The capstone insn object.
        :return: True if the instruction does no-op, False otherwise.
        """

        if insn.insn_name() == 'nop':
            # nops
            return True
        if insn.insn_name() == 'lea':
            # lea reg, [reg + 0]
            op0, op1 = insn.operands
            if op0.type == 1 and op1.type == 3:
                # reg and mem
                if op0.reg == op1.mem.base and op1.mem.index == 0 and op1.mem.disp == 0:
                    return True

        # add more types of no-op instructions here :-)

        return False

    @classmethod
    def _get_nop_length(cls, insns):
        """
        Calculate the total size of leading nop instructions.

        :param insns: A list of capstone insn objects.
        :return: Number of bytes of leading nop instructions.
        :rtype: int
        """

        nop_length = 0

        if insns and cls._is_noop_insn(insns[0]):
            # see where those nop instructions terminate
            for insn in insns:
                if cls._is_noop_insn(insn):
                    nop_length += insn.size
                else:
                    break

        return nop_length

    @staticmethod
    def _one_fakeret_node(all_edges):
        """
        Pick the first Ijk_FakeRet edge from all_edges, and return the destination node.

        :param list all_edges: A list of networkx.Graph edges with data.
        :return:               The first FakeRet node, or None if nothing is found.
        :rtype:                CFGNode or None
        """

        for _, dst, data in all_edges:
            if data.get('jumpkind', None) == 'Ijk_FakeRet':
                return dst
        return None

    def _lift(self, *args, **kwargs):
        """
        Lift a basic block of code. Will use the base state as a source of bytes if possible.
        """
        if 'backup_state' not in kwargs:
            kwargs['backup_state'] = self._base_state
        return self.project.factory.block(*args, **kwargs)

    #
    # Indirect jumps processing
    #

    def _resolve_indirect_jump_timelessly(self, addr, block, func_addr, jumpkind):
        """
        Checks if MIPS32 and calls MIPS32 check, otherwise false

        :param int addr: irsb address
        :param pyvex.IRSB block: irsb
        :param int func_addr: Function address
        :return: If it was resolved and targets alongside it
        :rtype: tuple
        """

        if block.statements is None:
            block = self.project.factory.block(block.addr, size=block.size).vex

        for res in self.timeless_indirect_jump_resolvers:
            if res.filter(self, addr, func_addr, block, jumpkind):
                r, resolved_targets = res.resolve(self, addr, func_addr, block, jumpkind)
                if r:
                    return True, resolved_targets
        return False, [ ]

    def _indirect_jump_resolved(self, jump, jump_addr, resolved_by, targets):
        """
        Called when an indirect jump is successfully resolved.

        :param IndirectJump jump:                   The resolved indirect jump, or None if an IndirectJump instance is
                                                    not available.
        :param int jump_addr:                       Address of the resolved indirect jump.
        :param IndirectJumpResolver resolved_by:    The resolver used to resolve this indirect jump.
        :param list targets:                        List of indirect jump targets.
        :param CFGJob job:                          The job at the start of the block containing the indirect jump.

        :return: None
        """

        addr = jump.addr if jump is not None else jump_addr
        l.debug('The indirect jump at %#x is successfully resolved by %s. It has %d targets.', addr, resolved_by, len(targets))
        self.kb.resolved_indirect_jumps.add(addr)

    def _indirect_jump_unresolved(self, jump):
        """
        Called when we cannot resolve an indirect jump.

        :param IndirectJump jump: The unresolved indirect jump.

        :return: None
        """

        l.debug('Failed to resolve the indirect jump at %#x.', jump.addr)
        # tell KnowledgeBase that it's not resolved
        # TODO: self.kb._unresolved_indirect_jumps is not processed during normalization. Fix it.
        self.kb.unresolved_indirect_jumps.add(jump.addr)

    def _indirect_jump_encountered(self, addr, cfg_node, irsb, func_addr, stmt_idx='default'):
        """
        Called when we encounter an indirect jump. We will try to resolve this indirect jump using timeless (fast)
        indirect jump resolvers. If it cannot be resolved, we will see if this indirect jump has been resolved before.

        :param int addr:                Address of the block containing the indirect jump.
        :param cfg_node:                The CFGNode instance of the block that contains the indirect jump.
        :param pyvex.IRSB irsb:         The IRSB instance of the block that contains the indirect jump.
        :param int func_addr:           Address of the current function.
        :param int or str stmt_idx:     ID of the source statement.

        :return:    A 3-tuple of (whether it is resolved or not, all resolved targets, an IndirectJump object
                    if there is one or None otherwise)
        :rtype:     tuple
        """

        jumpkind = irsb.jumpkind
        l.debug('(%s) IRSB %#x has an indirect jump as its default exit.', jumpkind, addr)

        # try resolving it fast
        resolved, resolved_targets = self._resolve_indirect_jump_timelessly(addr, irsb, func_addr, jumpkind)
        if resolved:
            return True, resolved_targets, None

        # Add it to our set. Will process it later if user allows.
        # Create an IndirectJump instance
        if addr not in self.indirect_jumps:
            if self.project.arch.branch_delay_slot:
                ins_addr = cfg_node.instruction_addrs[-2]
            else:
                ins_addr = cfg_node.instruction_addrs[-1]
            ij = IndirectJump(addr, ins_addr, func_addr, jumpkind, stmt_idx, resolved_targets=[])
            self.indirect_jumps[addr] = ij
            resolved = False
        else:
            ij = self.indirect_jumps[addr]  # type: IndirectJump
            resolved = len(ij.resolved_targets) > 0

        return resolved, ij.resolved_targets, ij

    def _process_unresolved_indirect_jumps(self):
        """
        Resolve all unresolved indirect jumps found in previous scanning.

        Currently we support resolving the following types of indirect jumps:
        - Ijk_Call (disabled now): indirect calls where the function address is passed in from a proceeding basic block
        - Ijk_Boring: jump tables
        - For an up-to-date list, see analyses/cfg/indirect_jump_resolvers

        :return:    A set of concrete indirect jump targets (ints).
        :rtype:     set
        """

        l.info("%d indirect jumps to resolve.", len(self._indirect_jumps_to_resolve))

        all_targets = set()
        for jump in self._indirect_jumps_to_resolve:  # type: IndirectJump
            all_targets |= self._process_one_indirect_jump(jump)

        self._indirect_jumps_to_resolve.clear()

        return all_targets

    def _process_one_indirect_jump(self, jump):
        """
        Resolve a given indirect jump.

        :param IndirectJump jump:  The IndirectJump instance.
        :return:        A set of resolved indirect jump targets (ints).
        """

        resolved = False
        resolved_by = None
        targets = None

        block = self._lift(jump.addr, opt_level=1)

        for resolver in self.indirect_jump_resolvers:
            resolver.base_state = self._base_state

            if not resolver.filter(self, jump.addr, jump.func_addr, block, jump.jumpkind):
                continue

            resolved, targets = resolver.resolve(self, jump.addr, jump.func_addr, block, jump.jumpkind)
            if resolved:
                resolved_by = resolver
                break

        if resolved:
            self._indirect_jump_resolved(jump, jump.addr, resolved_by, targets)
        else:
            self._indirect_jump_unresolved(jump)

        return set() if targets is None else set(targets)<|MERGE_RESOLUTION|>--- conflicted
+++ resolved
@@ -546,10 +546,7 @@
         self._graph.remove_node(cfgnode_0)
         self._graph.remove_node(cfgnode_1)
 
-<<<<<<< HEAD
-=======
         self._graph.add_node(new_node)
->>>>>>> 59dac1d2
         for src, _, data in in_edges:
             self._graph.add_edge(src, new_node, **data)
         for _, dst, data in out_edges:
