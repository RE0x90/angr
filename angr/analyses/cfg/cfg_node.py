
import traceback

from archinfo.arch_soot import SootAddressDescriptor
<<<<<<< HEAD
=======
import pyvex
>>>>>>> a441cc29
import archinfo

from ...codenode import BlockNode, HookNode
from ...engines.successors import SimSuccessors

from .cfg_utils import CFGUtils


class CFGNodeCreationFailure(object):
    """
    This class contains additional information for whenever creating a CFGNode failed. It includes a full traceback
    and the exception messages.
    """
    __slots__ = ['short_reason', 'long_reason', 'traceback']

    def __init__(self, exc_info=None, to_copy=None):
        if to_copy is None:
            e_type, e, e_traceback = exc_info
            self.short_reason = str(e_type)
            self.long_reason = repr(e)
            self.traceback = traceback.format_exception(e_type, e, e_traceback)
        else:
            self.short_reason = to_copy.short_reason
            self.long_reason = to_copy.long_reason
            self.traceback = to_copy.traceback

    def __hash__(self):
        return hash((self.short_reason, self.long_reason, self.traceback))


class CFGNode(object):
    """
    This class stands for each single node in CFG.
    """

<<<<<<< HEAD
    __slots__ = ( 'addr', 'simprocedure_name', 'syscall_name', 'size', 'no_ret', 'is_syscall', 'function_address',
                  'block_id', 'thumb', 'byte_string', '_name', 'instruction_addrs', 'irsb', 'has_return', '_cfg',
                  '_hash', 'soot_block'
                  )
=======
    __slots__ = ( 'addr', 'simprocedure_name', 'syscall_name', 'size', 'no_ret', 'is_syscall', 'function_address', 'block_id', 
                  'thumb', 'byte_string', 'name', 'instruction_addrs', 'irsb', 'has_return', '_cfg', 'soot_block'
                )
>>>>>>> a441cc29

    def __init__(self,
                 addr,
                 size,
                 cfg,
                 simprocedure_name=None,
                 is_syscall=False,
                 no_ret=False,
                 function_address=None,
                 block_id=None,
                 irsb=None,
                 soot_block=None,
                 instruction_addrs=None,
                 thumb=False,
                 byte_string=None):
        """
        Note: simprocedure_name is not used to recreate the SimProcedure object. It's only there for better
        __repr__.
        """

        self.addr = addr
        self.simprocedure_name = simprocedure_name
        self.size = size
        self.no_ret = no_ret
        self.is_syscall = is_syscall
        self._cfg = cfg
        self.function_address = function_address
        self.block_id = block_id
        self.thumb = thumb
        self.byte_string = byte_string

        if isinstance(addr, SootAddressDescriptor):
<<<<<<< HEAD
            self._name = repr(addr)
        else:
            self._name = simprocedure_name
=======
            self.name = repr(addr)
        else:
            self.name = simprocedure_name
            if self.name is None:
                sym = cfg.project.loader.find_symbol(addr)
                if sym is not None:
                    self.name = sym.name
            if self.name is None and isinstance(cfg.project.arch, archinfo.ArchARM) and addr & 1:
                sym = cfg.project.loader.find_symbol(addr - 1)
                if sym is not None:
                    self.name = sym.name

        if function_address and self.name is None:
            sym = cfg.project.loader.find_symbol(function_address)
            if sym is not None:
                self.name = sym.name
            if self.name is not None:
                offset = addr - function_address
                self.name = "%s%+#x" % (self.name, offset)

>>>>>>> a441cc29
        self.instruction_addrs = instruction_addrs if instruction_addrs is not None else tuple()

        if not instruction_addrs and not self.is_simprocedure:
            # We have to collect instruction addresses by ourselves
            if irsb is not None:
                self.instruction_addrs = irsb.instruction_addresses

<<<<<<< HEAD
        self.irsb = None
        self.soot_block = soot_block
=======
        self.irsb = irsb
        self.soot_block = soot_block

>>>>>>> a441cc29
        self.has_return = False
        self._hash = None

    @property
    def name(self):
        if self._name is None:
            sym = self._cfg.project.loader.find_symbol(self.addr)
            if sym is not None:
                self._name = sym.name
        if self._name is None and isinstance(self._cfg.project.arch, archinfo.ArchARM) and self.addr & 1:
            sym = self._cfg.project.loader.find_symbol(self.addr - 1)
            if sym is not None:
                self._name = sym.name
        if self.function_address and self._name is None:
            sym = self._cfg.project.loader.find_symbol(self.function_address)
            if sym is not None:
                self._name = sym.name
            if self._name is not None:
                offset = self.addr - self.function_address
                self._name = "%s%+#x" % (self._name, offset)

        return self._name

    @property
    def successors(self):
        return self._cfg.get_successors(self)

    @property
    def predecessors(self):
        return self._cfg.get_predecessors(self)

    @property
    def accessed_data_references(self):
        if self._cfg.sort != 'fast':
            raise ValueError("Memory data is currently only supported in CFGFast.")

        for instr_addr in self.instruction_addrs:
            if instr_addr in self._cfg.insn_addr_to_memory_data:
                yield self._cfg.insn_addr_to_memory_data[instr_addr]

    @property
    def is_simprocedure(self):
        return self.simprocedure_name is not None

    @property
    def callstack_key(self):
        # A dummy stub for the future support of context sensitivity in CFGFast
        return None

    def copy(self):
        c = CFGNode(self.addr,
                    self.size,
                    self._cfg,
                    simprocedure_name=self.simprocedure_name,
                    no_ret=self.no_ret,
                    function_address=self.function_address,
                    block_id=self.block_id,
                    irsb=self.irsb,
                    instruction_addrs=self.instruction_addrs,
                    thumb=self.thumb,
                    byte_string=self.byte_string,
                    )
        return c

    def __repr__(self):
        s = "<CFGNode "
        if self.name is not None:
            s += self.name + " "
        s += CFGUtils.loc_to_str(self.addr)
        if self.size is not None:
            s += "[%d]" % self.size
        s += ">"
        return s

    def __eq__(self, other):
        if isinstance(other, SimSuccessors):
            raise ValueError("You do not want to be comparing a SimSuccessors instance to a CFGNode.")
        if not type(other) is CFGNode:
            return False
        return (self.addr == other.addr and
                self.size == other.size and
                self.simprocedure_name == other.simprocedure_name
                )

    def __hash__(self):
        if self._hash is None:
            self._hash = hash((self.addr, self.simprocedure_name, ))
        return self._hash

    def to_codenode(self):
        if self.is_simprocedure:
            return HookNode(self.addr, self.size, self.simprocedure_name)
        return BlockNode(self.addr, self.size, thumb=self.thumb)

    @property
    def block(self):
        if self.is_simprocedure or self.is_syscall:
            return None
        project = self._cfg.project  # everything in angr is connected with everything...
        b = project.factory.block(self.addr, size=self.size, opt_level=self._cfg._iropt_level)
        return b


class CFGENode(CFGNode):
    """
    The CFGNode that is used in CFGEmulated.
    """

    __slots__ = [ 'input_state', 'looping_times', 'callstack', 'depth', 'final_states', 'creation_failure_info',
                  'return_target', 'syscall', '_callstack_key',
                  ]

    def __init__(self,
                 addr,
                 size,
                 cfg,
                 simprocedure_name=None,
                 no_ret=False,
                 function_address=None,
                 block_id=None,
                 irsb=None,
                 instruction_addrs=None,
                 thumb=False,
                 byte_string=None,

                 callstack=None,
                 input_state=None,
                 final_states=None,
                 syscall_name=None,
                 looping_times=0,
                 is_syscall=False,
                 syscall=None,
                 depth=None,
                 callstack_key=None,
                 creation_failure_info=None,
                 ):

        super(CFGENode, self).__init__(addr, size, cfg,
                                       simprocedure_name=simprocedure_name,
                                       is_syscall=is_syscall,
                                       no_ret=no_ret,
                                       function_address=function_address,
                                       block_id=block_id,
                                       irsb=irsb,
                                       instruction_addrs=instruction_addrs,
                                       thumb=thumb,
                                       byte_string=byte_string,
                                       )

        self.callstack = callstack
        self.input_state = input_state
        self.syscall_name = syscall_name
        self.looping_times = looping_times
        self.syscall = syscall
        self.depth = depth

        self.creation_failure_info = None
        if creation_failure_info is not None:
            self.creation_failure_info = CFGNodeCreationFailure(creation_failure_info)

        self._callstack_key = self.callstack.stack_suffix(self._cfg.context_sensitivity_level) \
            if self.callstack is not None else callstack_key

        self.final_states = [ ] if final_states is None else final_states

        # If this CFG contains an Ijk_Call, `return_target` stores the returning site.
        # Note: this is regardless of whether the call returns or not. You should always check the `no_ret` property if
        # you are using `return_target` to do some serious stuff.
        self.return_target = None

    @property
    def callstack_key(self):
        return self._callstack_key

    @property
    def creation_failed(self):
        return self.creation_failure_info is not None

    def downsize(self):
        """
        Drop saved states.
        """

        self.input_state = None
        self.final_states = [ ]

    def __repr__(self):
        s = "<CFGENode "
        if self.name is not None:
            s += self.name + " "
        s += hex(self.addr)
        if self.size is not None:
            s += "[%d]" % self.size
        if self.looping_times > 0:
            s += " - %d" % self.looping_times
        if self.creation_failure_info is not None:
            s += ' - creation failed: {}'.format(self.creation_failure_info.long_reason)
        s += ">"
        return s

    def __eq__(self, other):
        if isinstance(other, SimSuccessors):
            raise ValueError("You do not want to be comparing a SimSuccessors instance to a CFGNode.")
        if not isinstance(other, CFGENode):
            return False
        return (self.callstack_key == other.callstack_key and
                self.addr == other.addr and
                self.size == other.size and
                self.looping_times == other.looping_times and
                self.simprocedure_name == other.simprocedure_name
                )

    def __hash__(self):
        return hash((self.callstack_key, self.addr, self.looping_times, self.simprocedure_name, self.creation_failure_info))

    def copy(self):
        return CFGENode(
            self.addr,
            self.size,
            self._cfg,
            simprocedure_name=self.simprocedure_name,
            no_ret=self.no_ret,
            function_address=self.function_address,
            block_id=self.block_id,
            irsb=self.irsb,
            instruction_addrs=self.instruction_addrs,
            thumb=self.thumb,
            byte_string=self.byte_string,
            callstack=self.callstack,
            input_state=self.input_state,
            syscall_name=self.syscall_name,
            looping_times=self.looping_times,
            is_syscall=self.is_syscall,
            syscall=self.syscall,
            depth=self.depth,
            final_states=self.final_states[::],
            callstack_key=self.callstack_key,
        )<|MERGE_RESOLUTION|>--- conflicted
+++ resolved
@@ -2,10 +2,6 @@
 import traceback
 
 from archinfo.arch_soot import SootAddressDescriptor
-<<<<<<< HEAD
-=======
-import pyvex
->>>>>>> a441cc29
 import archinfo
 
 from ...codenode import BlockNode, HookNode
@@ -41,16 +37,10 @@
     This class stands for each single node in CFG.
     """
 
-<<<<<<< HEAD
     __slots__ = ( 'addr', 'simprocedure_name', 'syscall_name', 'size', 'no_ret', 'is_syscall', 'function_address',
                   'block_id', 'thumb', 'byte_string', '_name', 'instruction_addrs', 'irsb', 'has_return', '_cfg',
                   '_hash', 'soot_block'
                   )
-=======
-    __slots__ = ( 'addr', 'simprocedure_name', 'syscall_name', 'size', 'no_ret', 'is_syscall', 'function_address', 'block_id', 
-                  'thumb', 'byte_string', 'name', 'instruction_addrs', 'irsb', 'has_return', '_cfg', 'soot_block'
-                )
->>>>>>> a441cc29
 
     def __init__(self,
                  addr,
@@ -83,32 +73,9 @@
         self.byte_string = byte_string
 
         if isinstance(addr, SootAddressDescriptor):
-<<<<<<< HEAD
             self._name = repr(addr)
         else:
             self._name = simprocedure_name
-=======
-            self.name = repr(addr)
-        else:
-            self.name = simprocedure_name
-            if self.name is None:
-                sym = cfg.project.loader.find_symbol(addr)
-                if sym is not None:
-                    self.name = sym.name
-            if self.name is None and isinstance(cfg.project.arch, archinfo.ArchARM) and addr & 1:
-                sym = cfg.project.loader.find_symbol(addr - 1)
-                if sym is not None:
-                    self.name = sym.name
-
-        if function_address and self.name is None:
-            sym = cfg.project.loader.find_symbol(function_address)
-            if sym is not None:
-                self.name = sym.name
-            if self.name is not None:
-                offset = addr - function_address
-                self.name = "%s%+#x" % (self.name, offset)
-
->>>>>>> a441cc29
         self.instruction_addrs = instruction_addrs if instruction_addrs is not None else tuple()
 
         if not instruction_addrs and not self.is_simprocedure:
@@ -116,14 +83,8 @@
             if irsb is not None:
                 self.instruction_addrs = irsb.instruction_addresses
 
-<<<<<<< HEAD
         self.irsb = None
         self.soot_block = soot_block
-=======
-        self.irsb = irsb
-        self.soot_block = soot_block
-
->>>>>>> a441cc29
         self.has_return = False
         self._hash = None
 
