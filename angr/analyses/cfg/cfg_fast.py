--- conflicted
+++ resolved
@@ -766,14 +766,7 @@
             self._func_edges = None
 
     def __repr__(self):
-<<<<<<< HEAD
         return "<CFGJob%s %#08x @ func %#08x>" % (" syscall" if self.syscall else "", self.addr, self.func_addr)
-=======
-        return "<CFGJob%s %s @ func %s>" % (" syscall" if self.syscall else "",
-                                            CFGUtils.loc_to_str(self.addr),
-                                            CFGUtils.loc_to_str(self.func_addr)
-                                            )
->>>>>>> a441cc29
                                             
     def __eq__(self, other):
         return self.addr == other.addr and \
@@ -1324,33 +1317,15 @@
     def _job_key(self, job):
         return job.addr
 
-<<<<<<< HEAD
     def _pre_analysis(self):
         
-=======
-    def _pre_analysis_common(self):
-
->>>>>>> a441cc29
         # Call _initialize_cfg() before self.functions is used.
         self._initialize_cfg()
 
         # Initialize variables used during analysis
         self._pending_jobs = PendingJobs(self.functions, self._deregister_analysis_job)
         self._traced_addresses = set()
-<<<<<<< HEAD
         self._function_returns = defaultdict(set)
-=======
-        self._changed_functions = set()
-
-        self._nodes = {}
-        self._nodes_by_addr = defaultdict(list)
-
-        self._function_returns = defaultdict(list)
->>>>>>> a441cc29
-
-    def _pre_analysis(self):
-        
-        self._pre_analysis_common()
 
         # Sadly, not all calls to functions are explicitly made by call
         # instruction - they could be a jmp or b, or something else. So we
@@ -1392,14 +1367,11 @@
             # register the job to function `sp`
             self._register_analysis_job(sp, job)
 
-<<<<<<< HEAD
         self._updated_nonreturning_functions = set()
 
         self._nodes = {}
         self._nodes_by_addr = defaultdict(list)
 
-=======
->>>>>>> a441cc29
         if self._use_function_prologues:
             self._function_prologue_addrs = sorted(self._func_addrs_from_prologues())
             # make a copy of those prologue addresses, so that we can pop from the list
@@ -1436,22 +1408,10 @@
         # current_function_addr = job.func_addr
         # addr = job.addr
 
-<<<<<<< HEAD
         # if current_function_addr != -1:
         #    l.debug("Tracing new exit %#x in function %#x", addr, current_function_addr)
         # else:
         #    l.debug("Tracing new exit %#x", addr)
-=======
-        if current_function_addr != -1:
-            l.debug("Tracing new exit %s in function %s",
-                    CFGUtils.loc_to_str(addr),
-                    CFGUtils.loc_to_str(current_function_addr)
-                    )
-        else:
-            l.debug("Tracing new exit %s",
-                    CFGUtils.loc_to_str(addr)
-                    )
->>>>>>> a441cc29
 
         jobs = self._scan_block(job)
 
@@ -1609,16 +1569,6 @@
         for function in self.kb.functions.values():
             function.mark_nonreturning_calls_endpoints()
 
-<<<<<<< HEAD
-=======
-        if self._normalize:
-            # Normalize the control flow graph first before rediscovering all functions
-            self.normalize()
-
-        if self.project.arch.name != 'Soot':
-            self.make_functions()
-
->>>>>>> a441cc29
         # optional: remove functions that must be alignments
         self.remove_function_alignments()
 
@@ -1808,63 +1758,7 @@
 
         return entries
 
-<<<<<<< HEAD
     def _scan_irsb(self, cfg_job, current_func_addr):
-=======
-    def _irsb_get_successors(self, addr, function_addr, block, cfg_node):
-        """
-
-        :return:
-        """
-
-        irsb = block
-
-        # IRSB is only used once per CFGNode. We should be able to clean up the CFGNode here in order to save memory
-        cfg_node.irsb = None
-
-        self._process_block_arch_specific(addr, irsb, function_addr)
-
-        # Scan the basic block to collect data references
-        if self._collect_data_ref:
-            self._collect_data_references(irsb, addr)
-
-        # Get all possible successors
-        irsb_next, jumpkind = irsb.next, irsb.jumpkind
-        successors = []
-
-        last_ins_addr = None
-        ins_addr = addr
-        for i, stmt in enumerate(irsb.statements):
-            if isinstance(stmt, pyvex.IRStmt.Exit):
-                successors.append((i,
-                                   last_ins_addr if self.project.arch.branch_delay_slot else ins_addr,
-                                   stmt.dst,
-                                   stmt.jumpkind
-                                   )
-                                  )
-            elif isinstance(stmt, pyvex.IRStmt.IMark):
-                last_ins_addr = ins_addr
-                ins_addr = stmt.addr + stmt.delta
-
-        successors.append(('default',
-                           last_ins_addr if self.project.arch.branch_delay_slot else ins_addr, irsb_next, jumpkind)
-                          )
-
-        successors = self._post_process_successors(addr, successors)
-
-        return successors
-
-    def _block_get_successors(self, addr, function_addr, block, cfg_node):
-        """
-
-        :return:
-        """
-
-        return self._irsb_get_successors(addr, function_addr, block, cfg_node)
-
-    def _scan_irsb(self, addr, current_function_addr, previous_jumpkind, previous_src_node, previous_src_ins_addr,
-                   previous_src_stmt_idx):
->>>>>>> a441cc29
         """
         Generate a list of successors (generating them each as entries) to IRSB.
         Updates previous CFG nodes with edges.
@@ -1875,14 +1769,10 @@
         :rtype: list
         """
 
-<<<<<<< HEAD
         addr, function_addr, cfg_node, irsb = self._generate_cfgnode(cfg_job, current_func_addr)
 
         # Add edges going to this node in function graphs
         cfg_job.apply_function_edges(self, clear=True)
-=======
-        addr, function_addr, cfg_node, block = self._generate_cfgnode(addr, current_function_addr)
->>>>>>> a441cc29
 
         # function_addr and current_function_addr can be different. e.g. when tracing an optimized tail-call that jumps
         # into another function that has been identified before.
@@ -1908,7 +1798,6 @@
             # Mark the address as traced
             self._traced_addresses.add(real_addr)
 
-<<<<<<< HEAD
         # irsb cannot be None here
         # assert irsb is not None
 
@@ -1951,10 +1840,6 @@
         successors.append(('default',
                            last_ins_addr if self.project.arch.branch_delay_slot else ins_addr, irsb_next, jumpkind)
                           )
-=======
-        # Get successors
-        successors = self._block_get_successors(addr, current_function_addr, block, cfg_node)
->>>>>>> a441cc29
 
         entries = [ ]
 
@@ -2004,7 +1889,6 @@
         :rtype:                     list
         """
 
-<<<<<<< HEAD
         if type(target) is pyvex.IRExpr.Const:  # pylint: disable=unidiomatic-typecheck
             target_addr = target.con.value
         elif type(target) in (pyvex.IRConst.U32, pyvex.IRConst.U64):  # pylint: disable=unidiomatic-typecheck
@@ -2013,9 +1897,6 @@
             target_addr = target
         else:
             target_addr = None
-=======
-        target_addr = self._create_entries_filter_target(target)
->>>>>>> a441cc29
 
         jobs = [ ]
         is_syscall = jumpkind.startswith("Ijk_Sys")
@@ -2211,10 +2092,7 @@
                     return_block_idx += 1
                 return_site = SootAddressDescriptor(ins_addr.method, return_block_idx, stmt_idx + 1)
 
-<<<<<<< HEAD
         edge = None
-=======
->>>>>>> a441cc29
         if new_function_addr is not None:
             edge = FunctionCallEdge(cfg_node, new_function_addr, return_site, current_function_addr, syscall=is_syscall,
                                     ins_addr=ins_addr, stmt_idx=ins_addr,
