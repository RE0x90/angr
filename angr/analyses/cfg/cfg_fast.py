--- conflicted
+++ resolved
@@ -3560,11 +3560,7 @@
 
                 return addr, current_function_addr, cfg_node, irsb
 
-<<<<<<< HEAD
             is_arm_arch = True if self.project.arch.name in ('ARMHF', 'ARMEL', 'ARMCortexM') else False
-=======
-            is_arm_arch = self.project.arch.name in ('ARMHF', 'ARMEL')
->>>>>>> 43722336
 
             if is_arm_arch:
                 real_addr = addr & (~1)
