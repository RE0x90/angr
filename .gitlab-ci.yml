--- conflicted
+++ resolved
@@ -19,11 +19,10 @@
     script: "angr-test rex"
     tags: [angr]
 
-<<<<<<< HEAD
 colorguard:
     script: "angr-test colorguard"
-=======
+    tags: [angr]
+
 patcherex:
     script: "angr-test patcherex"
->>>>>>> f2128b73
     tags: [angr]